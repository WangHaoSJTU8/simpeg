from __future__ import print_function

import numpy as np
import scipy.sparse as sp
import warnings
import properties
from scipy.stats import multivariate_normal
from scipy.special import logsumexp
import copy
from .Utils import (
    speye, setKwargs, sdiag, mkvc, timeIt,
    Identity, Zero, order_clusters_GM_weight,
    ComputeConstantTerm
)
from . import Maps
from . import ObjectiveFunction
from . import Props

__all__ = [
    'SimpleSmall', 'SimpleSmoothDeriv', 'Simple',
    'Small', 'SmoothDeriv', 'SmoothDeriv2', 'Tikhonov',
    'SparseSmall', 'SparseDeriv', 'Sparse',
]


###############################################################################
#                                                                             #
#                             Regularization Mesh                             #
#                                                                             #
###############################################################################

class RegularizationMesh(Props.BaseSimPEG):
    """
    **Regularization Mesh**

    This contains the operators used in the regularization. Note that these
    are not necessarily true differential operators, but are constructed from
    a SimPEG Mesh.

    :param BaseMesh mesh: problem mesh
    :param numpy.array indActive: bool array, size nC, that is True where we have active cells. Used to reduce the operators so we regularize only on active cells

    """

    regularization_type = None  # or 'Simple', 'Sparse' or 'Tikhonov'

    def __init__(self, mesh, **kwargs):
        self.mesh = mesh
        setKwargs(self, **kwargs)

    indActive = properties.Array("active indices in mesh", dtype=[bool, int])

    @properties.validator('indActive')
    def _cast_to_bool(self, change):
        value = change['value']
        if value is not None:
            if value.dtype != 'bool':  # cast it to a bool otherwise
                tmp = value
                value = np.zeros(self.mesh.nC, dtype=bool)
                value[tmp] = True
                change['value'] = value

    @property
    def vol(self):
        """
        reduced volume vector

        :rtype: numpy.array
        :return: reduced cell volume
        """
        if getattr(self, '_vol', None) is None:
            self._vol = self.Pac.T * self.mesh.vol
        return self._vol

    @property
    def nC(self):
        """
        reduced number of cells

        :rtype: int
        :return: number of cells being regularized
        """
        if self.indActive is not None:
            return int(self.indActive.sum())
        return self.mesh.nC

    @property
    def dim(self):
        """
        dimension of regularization mesh (1D, 2D, 3D)

        :rtype: int
        :return: dimension
        """
        if getattr(self, '_dim', None) is None:
            self._dim = self.mesh.dim
        return self._dim

    @property
    def Pac(self):
        """
        projection matrix that takes from the reduced space of active cells to
        full modelling space (ie. nC x nindActive)

        :rtype: scipy.sparse.csr_matrix
        :return: active cell projection matrix
        """
        if getattr(self, '_Pac', None) is None:
            if self.indActive is None:
                self._Pac = speye(self.mesh.nC)
            else:
                self._Pac = speye(self.mesh.nC)[:, self.indActive]
        return self._Pac

    @property
    def Pafx(self):
        """
        projection matrix that takes from the reduced space of active x-faces
        to full modelling space (ie. nFx x nindActive_Fx )

        :rtype: scipy.sparse.csr_matrix
        :return: active face-x projection matrix
        """
        if getattr(self, '_Pafx', None) is None:
            if self.indActive is None:
                self._Pafx = speye(self.mesh.nFx)
            else:
                # if getattr(self.mesh, 'aveCC2Fx', None) is not None:
                if self.mesh._meshType == "TREE":
                    if self.regularization_type == "Tikhonov":
                        indActive_Fx = (
                            (self.mesh.aveFx2CC.T * self.indActive) >= 1
                        )
                        self._Pafx = (
                            speye(self.mesh.nFx)[:, indActive_Fx]
                        )
                    else:
                        indActive_Fx = (
                            (
                                self.mesh._aveCC2FxStencil() *
                                self.indActive
                            ) >= 1
                        )
                        self._Pafx = (
                            speye(self.mesh.ntFx)[:, indActive_Fx]
                        )
                else:
                    indActive_Fx = self.mesh.aveFx2CC.T * self.indActive >= 1

                    self._Pafx = speye(self.mesh.nFx)[:, indActive_Fx]
        return self._Pafx

    @property
    def Pafy(self):
        """
        projection matrix that takes from the reduced space of active y-faces
        to full modelling space (ie. nFy x nindActive_Fy )

        :rtype: scipy.sparse.csr_matrix
        :return: active face-y projection matrix
        """
        if getattr(self, '_Pafy', None) is None:
            if self.indActive is None:
                self._Pafy = speye(self.mesh.nFy)
            else:
                # if getattr(self.mesh, 'aveCC2Fy', None) is not None:
                if self.mesh._meshType == "TREE":
                    if self.regularization_type == "Tikhonov":
<<<<<<< HEAD
                        print("Use Tikhonov")
=======
>>>>>>> d2843909
                        indActive_Fy = (
                            (self.mesh.aveFy2CC.T * self.indActive) >= 1
                        )
                        self._Pafy = (
                            speye(self.mesh.nFy)[:, indActive_Fy]
                        )
                    else:
<<<<<<< HEAD
                        print("Use Simple")
=======
>>>>>>> d2843909
                        indActive_Fy = (
                            (
                                self.mesh._aveCC2FyStencil() *
                                self.indActive
                            ) >= 1
                        )
                        self._Pafy = (
                            speye(self.mesh.ntFy)[:, indActive_Fy]
                        )
                else:
                    indActive_Fy = (self.mesh.aveFy2CC.T * self.indActive) >= 1
                    self._Pafy = speye(self.mesh.nFy)[:, indActive_Fy]
        return self._Pafy

    @property
    def Pafz(self):
        """
        projection matrix that takes from the reduced space of active z-faces
        to full modelling space (ie. nFz x nindActive_Fz )

        :rtype: scipy.sparse.csr_matrix
        :return: active face-z projection matrix
        """
        if getattr(self, '_Pafz', None) is None:
            if self.indActive is None:
                self._Pafz = speye(self.mesh.nFz)
            else:
                # if getattr(self.mesh, 'aveCC2Fz', None) is not None:
                if self.mesh._meshType == "TREE":
                    if self.regularization_type == "Tikhonov":
                        indActive_Fz = (
                            (self.mesh.aveFz2CC.T * self.indActive) >= 1
                        )
                        self._Pafz = (
                            speye(self.mesh.nFz)[:, indActive_Fz]
                        )
                    else:
                        indActive_Fz = (
                            (
                                self.mesh._aveCC2FzStencil() *
                                self.indActive
                            ) >= 1
                        )
                        self._Pafz = (
                            speye(self.mesh.ntFz)[:, indActive_Fz]
                        )
                else:
                    indActive_Fz = (self.mesh.aveFz2CC.T * self.indActive) >= 1
                    self._Pafz = speye(self.mesh.nFz)[:, indActive_Fz]
        return self._Pafz

    @property
    def aveFx2CC(self):
        """
        averaging from active cell centers to active x-faces

        :rtype: scipy.sparse.csr_matrix
        :return: averaging from active cell centers to active x-faces
        """
        if getattr(self, '_aveFx2CC', None) is None:
            if self.mesh._meshType == "TREE":
                if self.regularization_type == "Tikhonov":
                    self._aveFx2CC = (
                        self.Pac.T * self.mesh.aveFx2CC * self.Pafx
                    )

                else:
                    nCinRow = mkvc((self.aveCC2Fx.T).sum(1))
                    nCinRow[nCinRow > 0] = 1./nCinRow[nCinRow > 0]
                    self._aveFx2CC = (
                        Utils.sdiag(nCinRow) *
                        self.aveCC2Fx.T
                    )

            else:
                self._aveFx2CC = self.Pac.T * self.mesh.aveFx2CC * self.Pafx

        return self._aveFx2CC

    @property
    def aveCC2Fx(self):
        """
        averaging from active x-faces to active cell centers

        :rtype: scipy.sparse.csr_matrix
        :return: averaging matrix from active x-faces to active cell centers
        """
        if getattr(self, '_aveCC2Fx', None) is None:

            # if getattr(self.mesh, 'aveCC2Fx', None) is not None:
            if self.mesh._meshType == "TREE":
                if self.regularization_type == "Tikhonov":
                    self._aveCC2Fx = (
                        sdiag(1. / (self.aveFx2CC.T).sum(1)) *
                        self.aveFx2CC.T
                    )
                else:
                    self._aveCC2Fx = (
                        self.Pafx.T * self.mesh._aveCC2FxStencil() * self.Pac
                    )
            else:
                self._aveCC2Fx = (
                    sdiag(1. / (self.aveFx2CC.T).sum(1)) *
                    self.aveFx2CC.T
                )
        return self._aveCC2Fx

    @property
    def aveFy2CC(self):
        """
        averaging from active cell centers to active y-faces

        :rtype: scipy.sparse.csr_matrix
        :return: averaging from active cell centers to active y-faces
        """
        if getattr(self, '_aveFy2CC', None) is None:
            if self.mesh._meshType == "TREE":
                if self.regularization_type == "Tikhonov":
                    self._aveFy2CC = (
                        self.Pac.T * self.mesh.aveFy2CC * self.Pafy
                    )

                else:
                    nCinRow = mkvc((self.aveCC2Fy.T).sum(1))
                    nCinRow[nCinRow > 0] = 1./nCinRow[nCinRow > 0]
                    self._aveFy2CC = (
                        Utils.sdiag(nCinRow) *
                        self.aveCC2Fy.T
                    )

            else:
                self._aveFy2CC = self.Pac.T * self.mesh.aveFy2CC * self.Pafy

        return self._aveFy2CC

    @property
    def aveCC2Fy(self):
        """
        averaging from active y-faces to active cell centers

        :rtype: scipy.sparse.csr_matrix
        :return: averaging matrix from active y-faces to active cell centers
        """
        if getattr(self, '_aveCC2Fy', None) is None:
            # if getattr(self.mesh, 'aveCC2Fy', None) is not None:
            if self.mesh._meshType == "TREE":
                if self.regularization_type == "Tikhonov":
                    self._aveCC2Fy = (
                        sdiag(1. / (self.aveFy2CC.T).sum(1)) *
                        self.aveFy2CC.T
                    )
                else:
                    self._aveCC2Fy = (
                        self.Pafy.T * self.mesh._aveCC2FyStencil() * self.Pac
                    )
            else:
                self._aveCC2Fy = (
                    sdiag(1. / (self.aveFy2CC.T).sum(1)) *
                    self.aveFy2CC.T
                )
        return self._aveCC2Fy

    @property
    def aveFz2CC(self):
        """
        averaging from active cell centers to active z-faces

        :rtype: scipy.sparse.csr_matrix
        :return: averaging from active cell centers to active z-faces
        """
        if getattr(self, '_aveFz2CC', None) is None:
            if self.mesh._meshType == "TREE":
                if self.regularization_type == "Tikhonov":
                    self._aveFz2CC = (
                        self.Pac.T * self.mesh.aveFz2CC * self.Pafz
                    )

                else:
                    nCinRow = mkvc((self.aveCC2Fz.T).sum(1))
                    nCinRow[nCinRow > 0] = 1./nCinRow[nCinRow > 0]
                    self._aveFz2CC = (
                        Utils.sdiag(nCinRow) *
                        self.aveCC2Fz.T
                    )

            else:
                self._aveFz2CC = self.Pac.T * self.mesh.aveFz2CC * self.Pafz

        return self._aveFz2CC

    @property
    def aveCC2Fz(self):
        """
        averaging from active z-faces to active cell centers

        :rtype: scipy.sparse.csr_matrix
        :return: averaging matrix from active z-faces to active cell centers
        """
        if getattr(self, '_aveCC2Fz', None) is None:
            # if getattr(self.mesh, 'aveCC2Fz', None) is not None:
            if self.mesh._meshType == "TREE":
                if self.regularization_type == "Tikhonov":
                    self._aveCC2Fz = (
                        sdiag(1. / (self.aveFz2CC.T).sum(1)) *
                        self.aveFz2CC.T
                    )
                else:
                    self._aveCC2Fz = (
                        self.Pafz.T * self.mesh._aveCC2FzStencil() * self.Pac
                    )
            else:
                self._aveCC2Fz = (
                    sdiag(1. / (self.aveFz2CC.T).sum(1)) *
                    self.aveFz2CC.T
                )
        return self._aveCC2Fz

    @property
    def cellDiffx(self):
        """
        cell centered difference in the x-direction

        :rtype: scipy.sparse.csr_matrix
        :return: differencing matrix for active cells in the x-direction
        """
        if getattr(self, '_cellDiffx', None) is None:
            self._cellDiffx = self.Pafx.T * self.mesh.cellGradx * self.Pac
        return self._cellDiffx

    @property
    def cellDiffy(self):
        """
        cell centered difference in the y-direction

        :rtype: scipy.sparse.csr_matrix
        :return: differencing matrix for active cells in the y-direction
        """
        if getattr(self, '_cellDiffy', None) is None:
            self._cellDiffy = self.Pafy.T * self.mesh.cellGrady * self.Pac
        return self._cellDiffy

    @property
    def cellDiffz(self):
        """
        cell centered difference in the z-direction

        :rtype: scipy.sparse.csr_matrix
        :return: differencing matrix for active cells in the z-direction
        """
        if getattr(self, '_cellDiffz', None) is None:
            self._cellDiffz = self.Pafz.T * self.mesh.cellGradz * self.Pac
        return self._cellDiffz

    @property
    def faceDiffx(self):
        """
        x-face differences

        :rtype: scipy.sparse.csr_matrix
        :return: differencing matrix for active faces in the x-direction
        """
        if getattr(self, '_faceDiffx', None) is None:
            self._faceDiffx = self.Pac.T * self.mesh.faceDivx * self.Pafx
        return self._faceDiffx

    @property
    def faceDiffy(self):
        """
        y-face differences

        :rtype: scipy.sparse.csr_matrix
        :return: differencing matrix for active faces in the y-direction
        """
        if getattr(self, '_faceDiffy', None) is None:
            self._faceDiffy = self.Pac.T * self.mesh.faceDivy * self.Pafy
        return self._faceDiffy

    @property
    def faceDiffz(self):
        """
        z-face differences

        :rtype: scipy.sparse.csr_matrix
        :return: differencing matrix for active faces in the z-direction
        """
        if getattr(self, '_faceDiffz', None) is None:
            self._faceDiffz = self.Pac.T * self.mesh.faceDivz * self.Pafz
        return self._faceDiffz

    @property
    def cellDiffxStencil(self):
        """
        cell centered difference stencil (no cell lengths include) in the
        x-direction

        :rtype: scipy.sparse.csr_matrix
        :return: differencing matrix for active cells in the x-direction
        """
        if getattr(self, '_cellDiffxStencil', None) is None:

            self._cellDiffxStencil = (
                self.Pafx.T * self.mesh._cellGradxStencil * self.Pac
            )
        return self._cellDiffxStencil

    @property
    def cellDiffyStencil(self):
        """
        cell centered difference stencil (no cell lengths include) in the
        y-direction

        :rtype: scipy.sparse.csr_matrix
        :return: differencing matrix for active cells in the y-direction
        """
        if self.dim < 2:
            return None
        if getattr(self, '_cellDiffyStencil', None) is None:

            self._cellDiffyStencil = (
                self.Pafy.T * self.mesh._cellGradyStencil * self.Pac
            )
        return self._cellDiffyStencil

    @property
    def cellDiffzStencil(self):
        """
        cell centered difference stencil (no cell lengths include) in the
        y-direction

        :rtype: scipy.sparse.csr_matrix
        :return: differencing matrix for active cells in the y-direction
        """
        if self.dim < 3:
            return None
        if getattr(self, '_cellDiffzStencil', None) is None:

            self._cellDiffzStencil = (
                self.Pafz.T * self.mesh._cellGradzStencil * self.Pac
            )
        return self._cellDiffzStencil


###############################################################################
#                                                                             #
#                          Base Regularization                                #
#                                                                             #
###############################################################################

class BaseRegularization(ObjectiveFunction.BaseObjectiveFunction):
    """
    Base class for regularization. Inherit this for building your own
    regularization. The base regularization assumes a weighted l2 style of
    regularization. However, if you wish to employ a different norm, the
    methods :meth:`__call__`, :meth:`deriv` and :meth:`deriv2` can be
    over-written

    :param BaseMesh mesh: SimPEG mesh

    """

    def __init__(self, mesh=None, **kwargs):
        super(BaseRegularization, self).__init__()
        self.regmesh = RegularizationMesh(mesh)
        if "indActive" in kwargs.keys():
            indActive = kwargs.pop("indActive")
            self.regmesh.indActive = indActive
        setKwargs(self, **kwargs)

    counter = None

    # Properties
    mref = Props.Array(
        "reference model"
    )
    indActive = properties.Array(
        "indices of active cells in the mesh", dtype=(bool, int)
    )
    cell_weights = properties.Array(
        "regularization weights applied at cell centers", dtype=float
    )
    regmesh = properties.Instance(
        "regularization mesh", RegularizationMesh, required=True
    )
    mapping = properties.Instance(
        "mapping which is applied to model in the regularization",
        Maps.IdentityMap, default=Maps.IdentityMap()
    )

    # Observers and Validators
    @properties.validator('indActive')
    def _cast_to_bool(self, change):
        value = change['value']
        if value is not None:
            if value.dtype != 'bool':  # cast it to a bool otherwise
                tmp = value
                value = np.zeros(self.regmesh.nC, dtype=bool)
                value[tmp] = True
                change['value'] = value

        # update regmesh indActive
        if getattr(self, 'regmesh', None) is not None:
            self.regmesh.indActive = mkvc(value)

    @properties.observer('indActive')
    def _update_regmesh_indActive(self, change):
        # update regmesh indActive
        if getattr(self, 'regmesh', None) is not None:
            self.regmesh.indActive = change['value']

    @properties.validator('cell_weights')
    def _validate_cell_weights(self, change):
        if change['value'] is not None:
            # todo: residual size? we need to know the expected end shape
            if self._nC_residual != '*':
                assert len(change['value']) == self._nC_residual, (
                    'cell_weights must be length {} not {}'.format(
                        self._nC_residual, len(change['value'])
                    )
                )

    # Other properties and methods
    @property
    def nP(self):
        """
        number of model parameters
        """
        if getattr(self.mapping, 'nP') != '*':
            return self.mapping.nP
        elif getattr(self.regmesh, 'nC') != '*':
            return self.regmesh.nC
        else:
            return '*'

    @property
    def _nC_residual(self):
        """
        Shape of the residual
        """

        nC = getattr(self.regmesh, 'nC', None)
        mapping = getattr(self, 'mapping', None)

        if nC != '*' and nC is not None:
            return self.regmesh.nC
        elif mapping is not None and mapping.shape[0] != '*':
            return self.mapping.shape[0]
        else:
            return self.nP

    def _delta_m(self, m):
        if self.mref is None:
            return m
        return (-self.mref + m)  # in case self.mref is Zero, returns type m

    @timeIt
    def __call__(self, m):
        """
        We use a weighted 2-norm objective function

        .. math::

            r(m) = \\frac{1}{2}
        """
        r = self.W * (self.mapping * (self._delta_m(m)))
        return 0.5 * r.dot(r)

    @timeIt
    def deriv(self, m):
        """

        The regularization is:

        .. math::

            R(m) = \\frac{1}{2}\mathbf{(m-m_\\text{ref})^\\top W^\\top
                   W(m-m_\\text{ref})}

        So the derivative is straight forward:

        .. math::

            R(m) = \mathbf{W^\\top W (m-m_\\text{ref})}

        """

        mD = self.mapping.deriv(self._delta_m(m))
        r = self.W * (self.mapping * (self._delta_m(m)))
        return mD.T * (self.W.T * r)

    @timeIt
    def deriv2(self, m, v=None):
        """
        Second derivative

        :param numpy.array m: geophysical model
        :param numpy.array v: vector to multiply
        :rtype: scipy.sparse.csr_matrix
        :return: WtW, or if v is supplied WtW*v (numpy.ndarray)

        The regularization is:

        .. math::

            R(m) = \\frac{1}{2}\mathbf{(m-m_\\text{ref})^\\top W^\\top
            W(m-m_\\text{ref})}

        So the second derivative is straight forward:

        .. math::

            R(m) = \mathbf{W^\\top W}

        """
        mD = self.mapping.deriv(self._delta_m(m))
        if v is None:
            return mD.T * self.W.T * self.W * mD

        return mD.T * (self.W.T * (self.W * (mD * v)))


###############################################################################
#                                                                             #
#                        Base Combo Regularization                            #
#                                                                             #
###############################################################################

class SimpleComboRegularization(ObjectiveFunction.ComboObjectiveFunction):

    def __init__(
        self, mesh, objfcts=[], **kwargs
    ):

        super(SimpleComboRegularization, self).__init__(
            objfcts=objfcts, multipliers=None
        )
        self.regmesh = RegularizationMesh(mesh)
        if "indActive" in kwargs.keys():
            indActive = kwargs.pop("indActive")
            self.regmesh.indActive = indActive
        setKwargs(self, **kwargs)

        # link these attributes
        linkattrs = [
            'regmesh', 'indActive',
        ]

        for attr in linkattrs:
            val = getattr(self, attr)
            if val is not None:
                [setattr(fct, attr, val) for fct in self.objfcts]

    # Properties
    alpha_s = Props.Float("smallness weight")
    alpha_x = Props.Float("weight for the first x-derivative")
    alpha_y = Props.Float("weight for the first y-derivative")
    alpha_z = Props.Float("weight for the first z-derivative")
    alpha_xx = Props.Float("weight for the second x-derivative")
    alpha_yy = Props.Float("weight for the second y-derivative")
    alpha_zz = Props.Float("weight for the second z-derivative")

    counter = None

    mref = Props.Array(
        "reference model"
    )
    mrefInSmooth = properties.Bool(
        "include mref in the smoothness calculation?", default=False
    )
    indActive = properties.Array(
        "indices of active cells in the mesh", dtype=(bool, int)
    )
    cell_weights = properties.Array(
        "regularization weights applied at cell centers", dtype=float
    )
    scale = properties.Float(
        "function scaling applied inside the norm", default=1.
    )
    regmesh = properties.Instance(
        "regularization mesh", RegularizationMesh, required=True
    )
    mapping = properties.Instance(
        "mapping which is applied to model in the regularization",
        Maps.IdentityMap, default=Maps.IdentityMap()
    )

    # Other properties and methods
    @property
    def nP(self):
        """
        number of model parameters
        """
        if getattr(self.mapping, 'nP') != '*':
            return self.mapping.nP
        elif getattr(self.regmesh, 'nC') != '*':
            return self.regmesh.nC
        else:
            return '*'

    @property
    def _nC_residual(self):
        """
        Shape of the residual
        """
        nC = getattr(self.regmesh, 'nC', None)
        mapping = getattr(self, 'mapping', None)

        if nC != '*' and nC is not None:
            return self.regmesh.nC
        elif mapping is not None and mapping.shape[0] != '*':
            return self.mapping.shape[0]
        else:
            return self.nP

    def _delta_m(self, m):
        if self.mref is None:
            return m
        return (-self.mref + m)  # in case self.mref is Zero, returns type m

    @property
    def multipliers(self):
        """
        Factors that multiply the objective functions that are summed together
        to build to composite regularization
        """
        return [
            getattr(
                self, '{alpha}'.format(alpha=objfct._multiplier_pair)
            ) for objfct in self.objfcts
        ]

    # Observers and Validators
    @properties.validator('indActive')
    def _cast_to_bool(self, change):
        value = change['value']
        if value is not None:
            if value.dtype != 'bool':  # cast it to a bool otherwise
                tmp = value
                value = np.zeros(self.regmesh.nC, dtype=bool)
                value[tmp] = True
                change['value'] = value

        # update regmesh indActive
        if getattr(self, 'regmesh', None) is not None:
            self.regmesh.indActive = mkvc(value)

    @properties.observer('indActive')
    def _update_regmesh_indActive(self, change):
        # update regmesh indActive
        if getattr(self, 'regmesh', None) is not None:
            self.regmesh.indActive = change['value']

    @properties.observer('mref')
    def _mirror_mref_to_objfctlist(self, change):
        for fct in self.objfcts:
            if getattr(fct, 'mrefInSmooth', None) is not None:
                if self.mrefInSmooth is False:
                    fct.mref = Zero()
                else:
                    fct.mref = change['value']
            else:
                fct.mref = change['value']

    @properties.observer('mrefInSmooth')
    def _mirror_mrefInSmooth_to_objfctlist(self, change):
        for fct in self.objfcts:
            if getattr(fct, 'mrefInSmooth', None) is not None:
                fct.mrefInSmooth = change['value']

    @properties.observer('indActive')
    def _mirror_indActive_to_objfctlist(self, change):
        value = change['value']
        if value is not None:
            if value.dtype != 'bool':
                tmp = value
                value = np.zeros(self.mesh.nC, dtype=bool)
                value[tmp] = True
                change['value'] = value

        if getattr(self, 'regmesh', None) is not None:
            self.regmesh.indActive = value

        for fct in self.objfcts:
            fct.indActive = value


class BaseComboRegularization(SimpleComboRegularization):

    def __init__(
        self, mesh, objfcts=[], **kwargs
    ):

        super(BaseComboRegularization, self).__init__(
            mesh=mesh, objfcts=objfcts, **kwargs
        )

        # link these attributes
        linkattrs = [
            'regmesh', 'indActive', 'cell_weights', 'mapping'
        ]

        for attr in linkattrs:
            val = getattr(self, attr)
            if val is not None:
                [setattr(fct, attr, val) for fct in self.objfcts]

    @properties.observer('mapping')
    def _mirror_mapping_to_objfctlist(self, change):
        for fct in self.objfcts:
            fct.mapping = change['value']

    @properties.validator('cell_weights')
    def _validate_cell_weights(self, change):
        if change['value'] is not None:
            # todo: residual size? we need to know the expected end shape
            if self._nC_residual != '*':
                assert len(change['value']) == self._nC_residual, (
                    'cell_weights must be length {} not {}'.format(
                        self._nC_residual, len(change['value'])
                    )
                )

    @properties.observer('cell_weights')
    def _mirror_cell_weights_to_objfctlist(self, change):
        for fct in self.objfcts:
            fct.cell_weights = change['value']


###############################################################################
#                                                                             #
#              Simple Regularization (no volume contribution)                 #
#                                                                             #
###############################################################################

class SimpleSmall(BaseRegularization):
    """
    Simple Small regularization - L2 regularization on the difference between a
    model and a reference model. Cell weights may be included. This does not
    include a volume contribution.

    .. math::

        r(m) = \\frac{1}{2}(\\mathbf{m} - \\mathbf{m_ref})^\top \\mathbf{W}^T
        \\mathbf{W} (\\mathbf{m} - \\mathbf{m_{ref}})

    where :math:`\\mathbf{m}` is the model, :math:`\\mathbf{m_{ref}}` is a
    reference model and :math:`\\mathbf{W}` is a weighting
    matrix (default Identity). If cell weights are provided, then it is
    :code:`diag(np.sqrt(cell_weights))`)


    **Optional Inputs**

    :param BaseMesh mesh: SimPEG mesh
    :param int nP: number of parameters
    :param IdentityMap mapping: regularization mapping, takes the model from model space to the space you want to regularize in
    :param numpy.ndarray mref: reference model
    :param numpy.ndarray indActive: active cell indices for reducing the size of differential operators in the definition of a regularization mesh
    :param numpy.ndarray cell_weights: cell weights

    """

    _multiplier_pair = 'alpha_s'

    def __init__(self, mesh=None, **kwargs):

        super(SimpleSmall, self).__init__(
            mesh=mesh, **kwargs
        )

    @property
    def W(self):
        """
        Weighting matrix
        """
        if self.cell_weights is not None:
            return sdiag(np.sqrt(self.cell_weights))
        elif self._nC_residual != '*':
            return sp.eye(self._nC_residual)
        else:
            return Identity()


class SimpleSmoothDeriv(BaseRegularization):
    """
    Base Simple Smooth Regularization. This base class regularizes on the first
    spatial derivative, not considering length scales, in the provided
    orientation

    **Optional Inputs**

    :param BaseMesh mesh: SimPEG mesh
    :param int nP: number of parameters
    :param IdentityMap mapping: regularization mapping, takes the model from model space to the space you want to regularize in
    :param numpy.ndarray mref: reference model
    :param numpy.ndarray indActive: active cell indices for reducing the size of differential operators in the definition of a regularization mesh
    :param numpy.ndarray cell_weights: cell weights
    :param bool mrefInSmooth: include the reference model in the smoothness computation? (eg. look at Deriv of m (False) or Deriv of (m-mref) (True))
    :param numpy.ndarray cell_weights: vector of cell weights (applied in all terms)
    """

    def __init__(
        self, mesh, orientation='x', **kwargs
    ):

        self.orientation = orientation
        assert self.orientation in ['x', 'y', 'z'], (
            "Orientation must be 'x', 'y' or 'z'"
        )

        if self.orientation == 'y':
            assert mesh.dim > 1, (
                "Mesh must have at least 2 dimensions to regularize along the "
                "y-direction"
            )

        elif self.orientation == 'z':
            assert mesh.dim > 2, (
                "Mesh must have at least 3 dimensions to regularize along the "
                "z-direction"
            )

        super(SimpleSmoothDeriv, self).__init__(
            mesh=mesh, **kwargs
        )

    mrefInSmooth = properties.Bool(
        "include mref in the smoothness calculation?", default=False
    )

    @property
    def _multiplier_pair(self):
        return 'alpha_{orientation}'.format(orientation=self.orientation)

    @property
    def W(self):
        """
        Weighting matrix that takes the first spatial difference (no
        length scales considered) in the specified orientation
        """
        W = getattr(
            self.regmesh,
            "cellDiff{orientation}Stencil".format(
                orientation=self.orientation
            )
        )
        if self.cell_weights is not None:
            Ave = getattr(self.regmesh, 'aveCC2F{}'.format(self.orientation))
            W = (
                sdiag(
                    (Ave * self.cell_weights)**0.5
                ) * W
            )
        return W


class Simple(BaseComboRegularization):

    """
    Simple regularization that does not include length scales in the
    derivatives.

    .. math::

        r(\mathbf{m}) = \\alpha_s \phi_s + \\alpha_x \phi_x +
        \\alpha_y \phi_y + \\alpha_z \phi_z

    where:

    - :math:`\phi_s` is a :class:`SimPEG.Regularization.Small` instance
    - :math:`\phi_x` is a :class:`SimPEG.Regularization.SimpleSmoothDeriv` instance, with :code:`orientation='x'`
    - :math:`\phi_y` is a :class:`SimPEG.Regularization.SimpleSmoothDeriv` instance, with :code:`orientation='y'`
    - :math:`\phi_z` is a :class:`SimPEG.Regularization.SimpleSmoothDeriv` instance, with :code:`orientation='z'`


    **Required Inputs**

    :param BaseMesh mesh: a SimPEG mesh

    **Optional Inputs**

    :param IdentityMap mapping: regularization mapping, takes the model from model space to the space you want to regularize in
    :param numpy.ndarray mref: reference model
    :param numpy.ndarray indActive: active cell indices for reducing the size of differential operators in the definition of a regularization mesh
    :param numpy.ndarray cell_weights: cell weights
    :param bool mrefInSmooth: include the reference model in the smoothness computation? (eg. look at Deriv of m (False) or Deriv of (m-mref) (True))
    :param numpy.ndarray cell_weights: vector of cell weights (applied in all terms)

    **Weighting Parameters**

    :param float alpha_s: weighting on the smallness (default 1.)
    :param float alpha_x: weighting on the x-smoothness (default 1.)
    :param float alpha_y: weighting on the y-smoothness (default 1.)
    :param float alpha_z: weighting on the z-smoothness(default 1.)

    """

    def __init__(
        self, mesh,
        alpha_s=1.0, alpha_x=1.0, alpha_y=1.0,
        alpha_z=1.0, **kwargs
    ):

        objfcts = [
            SimpleSmall(mesh=mesh, **kwargs),
            SimpleSmoothDeriv(
                mesh=mesh, orientation='x',
                **kwargs
            )
        ]

        if mesh.dim > 1:
            objfcts.append(
                SimpleSmoothDeriv(
                    mesh=mesh, orientation='y',
                    **kwargs
                )
            )

        if mesh.dim > 2:
            objfcts.append(
                SimpleSmoothDeriv(
                    mesh=mesh, orientation='z',
                    **kwargs
                )
            )

        super(Simple, self).__init__(
            mesh=mesh, objfcts=objfcts, alpha_s=alpha_s, alpha_x=alpha_x,
            alpha_y=alpha_y, alpha_z=alpha_z, **kwargs
        )


###############################################################################
#                                                                             #
#         Tikhonov-Style Regularization (includes volume contribution)        #
#                                                                             #
###############################################################################

class Small(BaseRegularization):
    """
    Small regularization - L2 regularization on the difference between a
    model and a reference model. Cell weights may be included. A volume
    contribution is included

    .. math::

        r(m) = \\frac{1}{2}(\\mathbf{m} - \\mathbf{m_ref})^\top \\mathbf{W}^T
        \\mathbf{W} (\\mathbf{m} - \\mathbf{m_{ref}})

    where :math:`\\mathbf{m}` is the model, :math:`\\mathbf{m_{ref}}` is a
    reference model and :math:`\\mathbf{W}` is a weighting
    matrix (default :code:`diag(np.sqrt(vol))`. If cell weights are provided, then it is
    :code:`diag(np.sqrt(vol * cell_weights))`)


    **Optional Inputs**

    :param BaseMesh mesh: SimPEG mesh
    :param int nP: number of parameters
    :param IdentityMap mapping: regularization mapping, takes the model from model space to the space you want to regularize in
    :param numpy.ndarray mref: reference model
    :param numpy.ndarray indActive: active cell indices for reducing the size of differential operators in the definition of a regularization mesh
    :param numpy.ndarray cell_weights: cell weights

    """

    _multiplier_pair = 'alpha_s'

    def __init__(self, mesh=None, **kwargs):

        super(Small, self).__init__(
            mesh=mesh, **kwargs
        )

    @property
    def W(self):
        """
        Weighting matrix
        """
        if self.cell_weights is not None:
            return sdiag(np.sqrt(self.regmesh.vol * self.cell_weights))
        return sdiag(np.sqrt(self.regmesh.vol))


class SmoothDeriv(BaseRegularization):
    """
    Base Smooth Regularization. This base class regularizes on the first
    spatial derivative in the provided orientation

    **Optional Inputs**

    :param BaseMesh mesh: SimPEG mesh
    :param int nP: number of parameters
    :param IdentityMap mapping: regularization mapping, takes the model from model space to the space you want to regularize in
    :param numpy.ndarray mref: reference model
    :param numpy.ndarray indActive: active cell indices for reducing the size of differential operators in the definition of a regularization mesh
    :param numpy.ndarray cell_weights: cell weights
    :param bool mrefInSmooth: include the reference model in the smoothness computation? (eg. look at Deriv of m (False) or Deriv of (m-mref) (True))
    :param numpy.ndarray cell_weights: vector of cell weights (applied in all terms)
    """

    mrefInSmooth = properties.Bool(
        "include mref in the smoothness calculation?", default=False
    )

    def __init__(
        self, mesh, orientation='x', **kwargs
    ):

        self.orientation = orientation

        assert orientation in ['x', 'y', 'z'], (
            "Orientation must be 'x', 'y' or 'z'"
        )

        if self.orientation == 'y':
            assert mesh.dim > 1, (
                "Mesh must have at least 2 dimensions to regularize along the "
                "y-direction"
            )

        elif self.orientation == 'z':
            assert mesh.dim > 2, (
                "Mesh must have at least 3 dimensions to regularize along the "
                "z-direction"
            )

        super(SmoothDeriv, self).__init__(
            mesh=mesh, **kwargs
        )

        if self.mrefInSmooth is False:
            self.mref = Zero()

    @property
    def _multiplier_pair(self):
        return 'alpha_{orientation}'.format(orientation=self.orientation)

    @property
    def W(self):
        """
        Weighting matrix that constructs the first spatial derivative stencil
        in the specified orientation
        """
        vol = self.regmesh.vol.copy()
        if self.cell_weights is not None:
            vol *= self.cell_weights

        D = getattr(
            self.regmesh,
            "cellDiff{orientation}".format(
                orientation=self.orientation
            )
        )

        Ave = getattr(self.regmesh, 'aveCC2F{}'.format(self.orientation))

        return sdiag(np.sqrt(Ave * vol)) * D


class SmoothDeriv2(BaseRegularization):
    """
    Base Smooth Regularization. This base class regularizes on the second
    spatial derivative in the provided orientation

    **Optional Inputs**

    :param BaseMesh mesh: SimPEG mesh
    :param int nP: number of parameters
    :param IdentityMap mapping: regularization mapping, takes the model from model space to the space you want to regularize in
    :param numpy.ndarray mref: reference model
    :param numpy.ndarray indActive: active cell indices for reducing the size of differential operators in the definition of a regularization mesh
    :param numpy.ndarray cell_weights: cell weights
    :param bool mrefInSmooth: include the reference model in the smoothness computation? (eg. look at Deriv of m (False) or Deriv of (m-mref) (True))
    :param numpy.ndarray cell_weights: vector of cell weights (applied in all terms)
    """

    def __init__(
        self, mesh,
        orientation='x',
        **kwargs
    ):
        self.orientation = orientation

        if self.orientation == 'y':
            assert mesh.dim > 1, (
                "Mesh must have at least 2 dimensions to regularize along the "
                "y-direction"
            )

        elif self.orientation == 'z':
            assert mesh.dim > 2, (
                "Mesh must have at least 3 dimensions to regularize along the "
                "z-direction"
            )

        super(SmoothDeriv2, self).__init__(
            mesh=mesh, **kwargs
        )

    @property
    def _multiplier_pair(self):
        return 'alpha_{orientation}{orientation}'.format(
            orientation=self.orientation
        )

    @property
    def W(self):
        """
        Weighting matrix that takes the second spatial derivative in the
        specified orientation
        """
        vol = self.regmesh.vol.copy()
        if self.cell_weights is not None:
            vol *= self.cell_weights

        W = (
            sdiag(vol**0.5) *
            getattr(
                self.regmesh,
                'faceDiff{orientation}'.format(
                    orientation=self.orientation
                )
            ) *
            getattr(
                self.regmesh,
                'cellDiff{orientation}'.format(
                    orientation=self.orientation
                )
            )
        )
        return W


class Tikhonov(BaseComboRegularization):
    """
    L2 Tikhonov regularization with both smallness and smoothness (first order
    derivative) contributions.

    .. math::
        \phi_m(\mathbf{m}) = \\alpha_s \| W_s (\mathbf{m} - \mathbf{m_{ref}} ) \|^2
        + \\alpha_x \| W_x \\frac{\partial}{\partial x} (\mathbf{m} - \mathbf{m_{ref}} ) \|^2
        + \\alpha_y \| W_y \\frac{\partial}{\partial y} (\mathbf{m} - \mathbf{m_{ref}} ) \|^2
        + \\alpha_z \| W_z \\frac{\partial}{\partial z} (\mathbf{m} - \mathbf{m_{ref}} ) \|^2

    Note if the key word argument `mrefInSmooth` is False, then mref is not
    included in the smoothness contribution.

    :param BaseMesh mesh: SimPEG mesh
    :param IdentityMap mapping: regularization mapping, takes the model from model space to the thing you want to regularize
    :param numpy.ndarray indActive: active cell indices for reducing the size of differential operators in the definition of a regularization mesh
    :param bool mrefInSmooth: (default = False) put mref in the smoothness component?
    :param float alpha_s: (default 1e-6) smallness weight
    :param float alpha_x: (default 1) smoothness weight for first derivative in the x-direction
    :param float alpha_y: (default 1) smoothness weight for first derivative in the y-direction
    :param float alpha_z: (default 1) smoothness weight for first derivative in the z-direction
    :param float alpha_xx: (default 1) smoothness weight for second derivative in the x-direction
    :param float alpha_yy: (default 1) smoothness weight for second derivative in the y-direction
    :param float alpha_zz: (default 1) smoothness weight for second derivative in the z-direction
    """

    def __init__(
        self, mesh,
        alpha_s=1e-6, alpha_x=1.0, alpha_y=1.0, alpha_z=1.0,
        alpha_xx=0., alpha_yy=0., alpha_zz=0.,
        **kwargs
    ):
        objfcts = [
            Small(mesh=mesh, **kwargs),
            SmoothDeriv(mesh=mesh, orientation='x', **kwargs),
            SmoothDeriv2(mesh=mesh, orientation='x', **kwargs)
        ]

        if mesh.dim > 1:
            objfcts += [
                SmoothDeriv(mesh=mesh, orientation='y', **kwargs),
                SmoothDeriv2(mesh=mesh, orientation='y', **kwargs)
            ]

        if mesh.dim > 2:
            objfcts += [
                SmoothDeriv(mesh=mesh, orientation='z', **kwargs),
                SmoothDeriv2(mesh=mesh, orientation='z', **kwargs)
            ]

        super(Tikhonov, self).__init__(
            mesh,
            alpha_s=alpha_s, alpha_x=alpha_x, alpha_y=alpha_y, alpha_z=alpha_z,
            alpha_xx=alpha_xx, alpha_yy=alpha_yy, alpha_zz=alpha_zz,
            objfcts=objfcts, **kwargs
        )

        self.regmesh.regularization_type = 'Tikhonov'


class BaseSparse(BaseRegularization):
    """
    Base class for building up the components of the Sparse Regularization
    """

    def __init__(self, mesh, **kwargs):
        self._stashedR = None
        super(BaseSparse, self).__init__(mesh=mesh, **kwargs)

    model = properties.Array(
        "current model", dtype=float
    )

    epsilon = properties.Float(
        "Threshold value for the model norm", default=1e-3,
        required=True
    )

    norm = properties.Array(
        "norm used", dtype=float
    )

    space = properties.String(
        "By default inherit the objctive", default='linear'
    )

    gradientType = properties.String(
        "type of gradient", default='components'
    )

    scale = properties.Array(
        "General nob for scaling", dtype=float,
    )

    # Give the option to scale or not
    scaledIRLS = properties.Bool(
        "Scale the gradients of the IRLS norms",
        default=True
    )

    @properties.validator('scale')
    def _validate_scale(self, change):
        if change['value'] is not None:
            # todo: residual size? we need to know the expected end shape
            if self._nC_residual != '*':
                assert len(change['value']) == self._nC_residual, (
                    'scale must be length {} not {}'.format(
                        self._nC_residual, len(change['value'])
                    )
                )

    @property
    def stashedR(self):
        return self._stashedR

    @stashedR.setter
    def stashedR(self, value):
        self._stashedR = value


class SparseSmall(BaseSparse):
    """
    Sparse smallness regularization

    **Inputs**

    :param int norm: norm on the smallness
    """

    _multiplier_pair = 'alpha_s'

    def __init__(self, mesh, **kwargs):
        super(SparseSmall, self).__init__(
            mesh=mesh, **kwargs
        )

    # Give the option to scale or not
    scaledIRLS = properties.Bool(
        "Scale the gradients of the IRLS norms",
        default=True
    )

    @property
    def f_m(self):

        return self.mapping * self._delta_m(self.model)

    @property
    def W(self):
        if getattr(self, 'model', None) is None:
            R = speye(self.mapping.shape[0])
        else:
<<<<<<< HEAD
            r = self.R(self.f_m)  # , self.eps_p, self.norm)
            R = sdiag(r)
=======
            r = self.R(self.f_m)
            R = Utils.sdiag(r)
>>>>>>> d2843909

        if self.scale is None:
            self.scale = np.ones(self.mapping.shape[0])

        if self.cell_weights is not None:
<<<<<<< HEAD
            return sdiag((self.scale * self.gamma *
=======
            return Utils.sdiag((self.scale *
>>>>>>> d2843909
                                self.cell_weights)**0.5) * R

        else:
            return Utils.sdiag((self.scale * self.regmesh.vol)**0.5) * R

    def R(self, f_m):
        # if R is stashed, return that instead
        if getattr(self, 'stashedR') is not None:
            return self.stashedR

        # Default
        eta = np.ones_like(f_m)

        if self.scaledIRLS:
            # Eta scaling is important for mix-norms...do not mess with it
            # Scale on l2-norm gradient: f_m.max()
            maxVal = np.ones_like(f_m) * np.abs(f_m).max()

            # Compute theoritical maximum gradients for p < 1
            maxVal[self.norm < 1] = (
                self.epsilon / np.sqrt(1.-self.norm[self.norm < 1])
            )
            maxGrad = (
                maxVal /
                (maxVal**2. + self.epsilon**2.)**(1.-self.norm/2.)
            )
            # Scaling factor
            eta[maxGrad != 0] = np.abs(f_m).max()/maxGrad[maxGrad != 0]

        # Scaled IRLS weights
        r = (eta / (f_m**2. + self.epsilon**2.)**(1.-self.norm/2.))**0.5

        self.stashedR = r  # stash on the first calculation
        return r

    @timeIt
    def deriv(self, m):
        """

        The regularization is:

        .. math::

            R(m) = \\frac{1}{2}\mathbf{(m-m_\\text{ref})^\\top W^\\top
                   W(m-m_\\text{ref})}

        So the derivative is straight forward:

        .. math::

            R(m) = \mathbf{W^\\top W (m-m_\\text{ref})}

        """

        mD = self.mapping.deriv(self._delta_m(m))
        r = self.W * (self.mapping * (self._delta_m(m)))
        return mD.T * (self.W.T * r)


class SparseDeriv(BaseSparse):
    """
    Base Class for sparse regularization on first spatial derivatives
    """

    def __init__(self, mesh, orientation='x', **kwargs):

        self.orientation = orientation
        super(SparseDeriv, self).__init__(mesh=mesh, **kwargs)

    mrefInSmooth = properties.Bool(
        "include mref in the smoothness calculation?", default=False
    )

<<<<<<< HEAD
    @timeIt
=======
    # Give the option to scale or not
    scaledIRLS = properties.Bool(
        "Scale the gradients of the IRLS norms",
        default=True
    )

    @Utils.timeIt
>>>>>>> d2843909
    def __call__(self, m):
        """
        We use a weighted 2-norm objective function

        .. math::

            r(m) = \\frac{1}{2}
        """
        if self.mrefInSmooth:

            f_m = self._delta_m(m)

        else:
            f_m = m
        if self.scale is None:
            self.scale = np.ones(self.mapping.shape[0])

        if self.space == 'spherical':
            Ave = getattr(self.regmesh, 'aveCC2F{}'.format(self.orientation))

            if getattr(self, 'model', None) is None:
                R = speye(self.cellDiffStencil.shape[0])

            else:
                r = self.R(self.f_m)
                R = sdiag(r)

            if self.cell_weights is not None:
                W = (
<<<<<<< HEAD
                    sdiag(
                        (
                            self.scale * self.gamma *
                            (Ave * (self.cell_weights))
                        )**0.5
                    ) * R
=======
                    Utils.sdiag(
                        (Ave*(self.scale * self.cell_weights))**0.5
                    ) *
                    R
>>>>>>> d2843909
                )

            else:
                W = Utils.sdiag(
                    (Ave * (self.scale * self.regmesh.vol))**0.5
                ) * R

            theta = self.cellDiffStencil * (self.mapping * f_m)
            dmdx = Utils.matutils.coterminal(theta)
            r = W * dmdx

        else:
            r = self.W * (self.mapping * f_m)

        return 0.5 * r.dot(r)

    def R(self, f_m):
        # if R is stashed, return that instead
        if getattr(self, 'stashedR') is not None:
            return self.stashedR

        # Default
        eta = np.ones_like(f_m)

        if self.scaledIRLS:
            # Eta scaling is important for mix-norms...do not mess with it
            # Scale on l2-norm gradient: f_m.max()
            maxVal = np.ones_like(f_m) * np.abs(f_m).max()

            # Compute theoritical maximum gradients for p < 1
            maxVal[self.norm < 1] = (
                self.epsilon / np.sqrt(1.-self.norm[self.norm < 1])
            )
            maxGrad = (
                maxVal /
                (maxVal**2. + self.epsilon**2.)**(1.-self.norm/2.)
            )

            # Scaling Factor
            eta[maxGrad != 0] = np.abs(f_m).max()/maxGrad[maxGrad != 0]

        # Scaled-IRLS weights
        r = (eta / (f_m**2. + self.epsilon**2.)**(1.-self.norm/2.))**0.5
        self.stashedR = r  # stash on the first calculation
        return r

    @timeIt
    def deriv(self, m):
        """

        The regularization is:

        .. math::

            R(m) = \\frac{1}{2}\mathbf{(m-m_\\text{ref})^\\top W^\\top
                   W(m-m_\\text{ref})}

        So the derivative is straight forward:

        .. math::

            R(m) = \mathbf{W^\\top W (m-m_\\text{ref})}

        """

        if self.mrefInSmooth:

            model = self._delta_m(m)

        else:
            model = m
        if self.scale is None:
            self.scale = np.ones(self.mapping.shape[0])

        if self.space == 'spherical':
            Ave = getattr(self.regmesh, 'aveCC2F{}'.format(self.orientation))

            if getattr(self, 'model', None) is None:
                R = speye(self.cellDiffStencil.shape[0])

            else:
                r = self.R(self.f_m)
                R = sdiag(r)

            if self.cell_weights is not None:
                W = (
<<<<<<< HEAD
                    sdiag(
                        (self.scale * self.gamma *
                            (Ave * (self.cell_weights))
                         )**0.5
                    ) * R
=======
                    Utils.sdiag(
                        ((Ave * (self.scale * self.cell_weights)))**0.5
                    ) *
                    R
>>>>>>> d2843909
                )

            else:
                W = Utils.sdiag(
                    (Ave * (self.scale * self.regmesh.vol))**0.5
                ) * R

            theta = self.cellDiffStencil * (self.mapping * model)
            dmdx = Utils.matutils.coterminal(theta)

            r = W * dmdx

        else:
            r = self.W * (self.mapping * model)

        mD = self.mapping.deriv(model)
        return mD.T * (self.W.T * r)

    @property
    def _multiplier_pair(self):
        return 'alpha_{orientation}'.format(orientation=self.orientation)

    @property
    def f_m(self):

        if self.mrefInSmooth:

            f_m = self._delta_m(self.model)

        else:
            f_m = self.model

        if self.space == 'spherical':
            theta = self.cellDiffStencil * (self.mapping * f_m)
            dmdx = Utils.matutils.coterminal(theta)

        else:

            if self.gradientType == 'total':
                Ave = getattr(
                    self.regmesh,
                    'aveCC2F{}'.format(self.orientation)
                )

                dmdx = np.abs(self.regmesh.aveFx2CC *
                              self.regmesh.cellDiffxStencil *
                              (self.mapping * f_m)
                              )

                if self.regmesh.dim > 1:

                    dmdx += np.abs(self.regmesh.aveFy2CC *
                                   self.regmesh.cellDiffyStencil *
                                   (self.mapping * f_m)
                                   )

                if self.regmesh.dim > 2:

                    dmdx += np.abs(self.regmesh.aveFz2CC *
                                   self.regmesh.cellDiffzStencil *
                                   (self.mapping * f_m)
                                   )

                dmdx = Ave * dmdx

            else:
                dmdx = self.cellDiffStencil * (self.mapping * f_m)

        return dmdx

    @property
    def cellDiffStencil(self):
        return getattr(
            self.regmesh, 'cellDiff{}Stencil'.format(self.orientation)
        )

    @property
    def W(self):

        Ave = getattr(self.regmesh, 'aveCC2F{}'.format(self.orientation))

        if getattr(self, 'model', None) is None:
            R = speye(self.cellDiffStencil.shape[0])

        else:
            r = self.R(self.f_m)
<<<<<<< HEAD
            R = sdiag(r)

        if self.cell_weights is not None:
            return (
                sdiag(
                    (self.scale * self.gamma * (Ave * (self.cell_weights)))**0.5
=======
            R = Utils.sdiag(r)
        if self.scale is None:
            self.scale = np.ones(self.mapping.shape[0])
        if self.cell_weights is not None:
            return (
                Utils.sdiag(
                    (Ave*(self.scale * self.cell_weights))**0.5
>>>>>>> d2843909
                ) *
                R * self.cellDiffStencil
            )
        else:
            return Utils.sdiag(
                (Ave*(self.scale * self.regmesh.vol))**0.5
                ) * R * self.cellDiffStencil


class Sparse(BaseComboRegularization):
    """
    The regularization is:

    .. math::

        R(m) = \\frac{1}{2}\mathbf{(m-m_\\text{ref})^\\top W^\\top R^\\top R
        W(m-m_\\text{ref})}

    where the IRLS weight

    .. math::

        R = \eta TO FINISH LATER!!!

    So the derivative is straight forward:

    .. math::

        R(m) = \mathbf{W^\\top R^\\top R W (m-m_\\text{ref})}

    The IRLS weights are recomputed after each beta solves.
    It is strongly recommended to do a few Gauss-Newton iterations
    before updating.
    """

    def __init__(
        self, mesh,
        alpha_s=1.0, alpha_x=1.0, alpha_y=1.0, alpha_z=1.0,
        **kwargs
    ):

        objfcts = [
            SparseSmall(mesh=mesh, **kwargs),
            SparseDeriv(mesh=mesh, orientation='x', **kwargs)
        ]

        if mesh.dim > 1:
            objfcts.append(SparseDeriv(mesh=mesh, orientation='y', **kwargs))

        if mesh.dim > 2:
            objfcts.append(SparseDeriv(mesh=mesh, orientation='z', **kwargs))

        super(Sparse, self).__init__(
            mesh=mesh, objfcts=objfcts,
            alpha_s=alpha_s, alpha_x=alpha_x, alpha_y=alpha_y, alpha_z=alpha_z,
            **kwargs
        )

        # setKwargs(self, **kwargs)

    # Properties
    norms = properties.Array(
        "Norms used to create the sparse regularization",
        default=np.c_[2., 2., 2., 2.], shape={('*', '*')}
    )

    eps_p = properties.Float(
        "Threshold value for the model norm", required=True
    )

    eps_q = properties.Float(
        "Threshold value for the model gradient norm", required=True
    )

    model = properties.Array("current model", dtype=float)

    space = properties.String(
        "type of model", default='linear'
    )

    gradientType = properties.String(
        "type of gradient", default='components'
    )

    scales = properties.Array(
        "General nob for scaling",
        default=np.c_[1., 1., 1., 1.], shape={('*', '*')}
    )
    # Give the option to scale or not
    scaledIRLS = properties.Bool(
        "Scale the gradients of the IRLS norms",
        default=True
    )
    # Save the l2 result during the IRLS
    l2model = None

    @properties.validator('norms')
    def _validate_norms(self, change):
        if change['value'].shape[0] == 1:
            change['value'] = np.kron(
                np.ones((self.regmesh.Pac.shape[1], 1)), change['value']
            )
        elif change['value'].shape[0] > 1:
            assert change['value'].shape[0] == self.regmesh.Pac.shape[1], (
                "Vector of norms must be the size"
                " of active model parameters ({})"
                "The provided vector has length "
                "{}".format(
                    self.regmesh.Pac.shape[0], len(change['value'])
                )
            )

    # Observers
    @properties.observer('norms')
    def _mirror_norms_to_objfcts(self, change):

        self.objfcts[0].norm = change['value'][:, 0]
        for i, objfct in enumerate(self.objfcts[1:]):
<<<<<<< HEAD
            Ave = getattr(
                objfct.regmesh,
                'aveCC2F{}'.format(objfct.orientation)
            )
            objfct.norm = Ave * change['value'][:, i + 1]
=======
            Ave = getattr(objfct.regmesh, 'aveCC2F{}'.format(objfct.orientation))
            objfct.norm = Ave*change['value'][:, i+1]
>>>>>>> d2843909

    @properties.observer('model')
    def _mirror_model_to_objfcts(self, change):
        for objfct in self.objfcts:
            objfct.model = change['value']

    @properties.observer('eps_p')
    def _mirror_eps_p_to_smallness(self, change):
        for objfct in self.objfcts:
            if isinstance(objfct, SparseSmall):
                objfct.epsilon = change['value']

    @properties.observer('eps_q')
    def _mirror_eps_q_to_derivs(self, change):
        for objfct in self.objfcts:
            if isinstance(objfct, SparseDeriv):
                objfct.epsilon = change['value']

    @properties.observer('space')
    def _mirror_space_to_objfcts(self, change):
        for objfct in self.objfcts:
            objfct.space = change['value']

    @properties.observer('gradientType')
    def _mirror_gradientType_to_objfcts(self, change):
        for objfct in self.objfcts:
            objfct.gradientType = change['value']

    @properties.observer('scaledIRLS')
    def _mirror_scaledIRLS_to_objfcts(self, change):
        for objfct in self.objfcts:
            objfct.scaledIRLS = change['value']

<<<<<<< HEAD
    sub = theta[np.abs(theta) >= np.pi]
    sub = -np.sign(sub) * (2 * np.pi - np.abs(sub))

    theta[np.abs(theta) >= np.pi] = sub

    return theta


###############################################################################
#                                                                             #
#                 Petrophysically-Constrained Regularization                  #
#                                                                             #
###############################################################################


class PetroSmallness(BaseRegularization):
    """
    Smallness term for the petrophysically constrained regularization
    """

    _multiplier_pair = 'alpha_s'

    def __init__(self, GMmodel, wiresmap=None,
                 maplist=None, mesh=None,
                 approx_gradient=True,
                 evaltype='approx',
                 **kwargs):

        self.approx_gradient = approx_gradient
        self.evaltype = evaltype
        super(PetroSmallness, self).__init__(
            mesh=mesh, **kwargs
        )
        self.GMmodel = GMmodel
        self.wiresmap = wiresmap
        self.maplist = maplist

        # TODO: Save repetitive computations (see withmapping implementation)
        self._r_first_deriv = None
        self._r_second_deriv = None

    @property
    def W(self):
        """
        Weighting matrix
        Need to change the size to match self.wiresmap.maps * mesh.nC
        """
        if self.cell_weights is not None:
            if len(self.cell_weights) == self.wiresmap.nP:
                return sp.kron(
                    speye(len(self.wiresmap.maps)),
                    sdiag(np.sqrt(self.regmesh.vol[self.indActive]))
                    ) * sdiag(np.sqrt(self.cell_weights))
            else:
                return sp.kron(
                    speye(len(self.wiresmap.maps)),
                    sdiag(np.sqrt(self.regmesh.vol[self.indActive]))
                    ) * sp.kron(
                    speye(len(self.wiresmap.maps)),
                    sdiag(np.sqrt(self.cell_weights))
                )
        else:
            return Identity()

    @properties.validator('cell_weights')
    def _validate_cell_weights(self, change):
        if change['value'] is not None:
            if self._nC_residual != '*':
                if (len(change['value']) != self._nC_residual) and (len(change['value']) != len(self.wiresmap.maps) * self._nC_residual):
                    raise Exception(
                        'cell_weights must be length {} or {} not {}'.format(
                            self._nC_residual,
                            len(self.wiresmap.maps) * self._nC_residual,
                            len(change['value'])
                        )
                    )

    def membership(self, m):
        modellist = self.wiresmap * m
        model = np.c_[[a * b for a, b in zip(self.maplist, modellist)]].T
        return self.GMmodel.predict(model)  # mkvc(m, numDims=2))

    @timeIt
    def __call__(self, m, externalW=True):

        if externalW:
            W = self.W
        else:
            W = Identity()

        if getattr(self, 'mref', None) is None:
            self.mref = mkvc(self.GMmodel.means_[self.membership(m)])

        if self.evaltype == 'approx':
            membership = self.membership(self.mref)
            dm = self.wiresmap * (m)
            dmref = self.wiresmap * (self.mref)
            dmm = np.c_[[a * b for a, b in zip(self.maplist, dm)]].T
            dmmref = np.c_[[a for a in dmref]].T
            dmr = dmm - dmmref
            r0 = W * mkvc(dmr)

            if self.GMmodel.covariance_type == 'tied':
                r1 = np.r_[[np.dot(self.GMmodel.precisions_, np.r_[dmr[i]])
                            for i in range(len(dmr))]]
            elif self.GMmodel.covariance_type == 'diag' or self.GMmodel.covariance_type == 'spherical':
                r1 = np.r_[[np.dot(self.GMmodel.precisions_[membership[i]] * np.eye(len(self.wiresmap.maps)),
                                   np.r_[dmr[i]]) for i in range(len(dmr))]]
            else:
                r1 = np.r_[[np.dot(self.GMmodel.precisions_[membership[i]],
                                   np.r_[dmr[i]]) for i in range(len(dmr))]]

            return 0.5 * r0.dot(W * mkvc(r1))

        elif self.evaltype == 'full':
            modellist = self.wiresmap * m
            model = np.c_[[a * b for a, b in zip(self.maplist, modellist)]].T
            score = self.GMmodel.score_samples(
                model) + ComputeConstantTerm(self.GMmodel)
            score_vec = mkvc(
                np.r_[[score for maps in self.wiresmap.maps]])
            return -np.sum((W.T * W) * score_vec) / len(self.wiresmap.maps)

    @timeIt
    def deriv(self, m):

        if getattr(self, 'mref', None) is None:
            self.mref = mkvc(self.GMmodel.means_[self.membership(m)])

        membership = self.membership(self.mref)
        modellist = self.wiresmap * m
        mreflist = self.wiresmap * self.mref
        mD = [a.deriv(b) for a, b in zip(self.maplist, modellist)]
        mD = sp.block_diag(mD)

        if self.approx_gradient == True:
            dmmodel = np.c_[[a * b for a, b in zip(self.maplist, modellist)]].T
            dmmref = np.c_[[a for a in mreflist]].T
            dm = dmmodel - dmmref

            if self.GMmodel.covariance_type == 'tied':
                r = self.W * \
                    mkvc(
                        np.r_[[np.dot(self.GMmodel.precisions_, dm[i]) for i in range(len(dm))]])
            elif self.GMmodel.covariance_type == 'diag' or self.GMmodel.covariance_type == 'spherical':
                r = self.W * \
                    mkvc(np.r_[[np.dot(self.GMmodel.precisions_[
                               membership[i]] * np.eye(len(self.wiresmap.maps)), dm[i]) for i in range(len(dm))]])
            else:
                r = self.W * \
                    mkvc(np.r_[[np.dot(self.GMmodel.precisions_[
                               membership[i]], dm[i]) for i in range(len(dm))]])
            return mkvc(mD.T * (self.W.T * r))

        else:
            modellist = self.wiresmap * m
            model = np.c_[[a * b for a, b in zip(self.maplist, modellist)]].T
            score = self.GMmodel.score_samples(model)
            score_vec = np.hstack([score for maps in self.wiresmap.maps])
            logP = np.zeros((len(model), self.GMmodel.n_components))
            W = []
            for k in range(self.GMmodel.n_components):
                if self.GMmodel.covariance_type == 'tied':
                    logP[:, k] = mkvc(multivariate_normal(
                        self.GMmodel.means_[k], self.GMmodel.covariances_).logpdf(model))
                    W.append(self.GMmodel.weights_[k] * mkvc(np.r_[[np.dot(
                        self.GMmodel.precisions_, (model[i] - self.GMmodel.means_[k]).T)for i in range(len(model))]]))
                elif self.GMmodel.covariance_type == 'diag' or self.GMmodel.covariance_type == 'spherical':
                    logP[:, k] = mkvc(multivariate_normal(
                        self.GMmodel.means_[k], self.GMmodel.covariances_[k] * np.eye(len(self.wiresmap.maps))).logpdf(model))
                    W.append(self.GMmodel.weights_[k] * mkvc(np.r_[[np.dot(self.GMmodel.precisions_[k] * np.eye(
                        len(self.wiresmap.maps)), (model[i] - self.GMmodel.means_[k]).T)for i in range(len(model))]]))
                else:
                    logP[:, k] = mkvc(multivariate_normal(
                        self.GMmodel.means_[k], self.GMmodel.covariances_[k]).logpdf(model))
                    W.append(self.GMmodel.weights_[k] * mkvc(np.r_[[np.dot(self.GMmodel.precisions_[
                             k], (model[i] - self.GMmodel.means_[k]).T)for i in range(len(model))]]))
            W = (np.c_[W].T)
            logP = np.vstack([logP for maps in self.wiresmap.maps])
            numer, sign = logsumexp(logP, axis=1, b=W, return_sign=True)
            logderiv = numer - score_vec
            r = sign * np.exp(logderiv)
            return mkvc(mD.T * (self.W.T * (self.W * r)))

    @timeIt
    def deriv2(self, m, v=None):

        if getattr(self, 'mref', None) is None:
            self.mref = mkvc(self.GMmodel.means_[self.membership(m)])

        # For a positive definite Hessian,
        # we approximate it with the covariance of the cluster
        # whose each point belong
        membership = self.membership(self.mref)
        modellist = self.wiresmap * m
        mD = [a.deriv(b) for a, b in zip(self.maplist, modellist)]
        mD = sp.block_diag(mD)

        if self.GMmodel.covariance_type == 'tied':
            r = self.GMmodel.precisions_[np.newaxis, :, :][
                np.zeros_like(membership)]
        elif self.GMmodel.covariance_type == 'spherical' or self.GMmodel.covariance_type == 'diag':
            r = np.r_[[self.GMmodel.precisions_[memb] *
                       np.eye(len(self.wiresmap.maps)) for memb in membership]]
        else:
            r = self.GMmodel.precisions_[membership]

        if v is not None:
            mDv = self.wiresmap * (mD * v)
            mDv = np.c_[mDv]
            return mkvc(mD.T * ((self.W.T * self.W) *
                                mkvc(np.r_[[np.dot(r[i], mDv[i]) for i in range(len(mDv))]])))
        else:
            # Forming the Hessian by diagonal blocks
            hlist = [[r[:, i, j]
                      for i in range(len(self.wiresmap.maps))]
                     for j in range(len(self.wiresmap.maps))]

            Hr = sp.csc_matrix((0, 0), dtype=np.float64)
            for i in range(len(self.wiresmap.maps)):
                Hc = sp.csc_matrix((0, 0), dtype=np.float64)
                for j in range(len(self.wiresmap.maps)):
                    Hc = sp.hstack([Hc, sdiag(hlist[i][j])])
                Hr = sp.vstack([Hr, Hc])

            mDW = self.W * mD

            return (mDW.T * mDW) * Hr


class PetroRegularization(SimpleComboRegularization):

    def __init__(
        self, mesh, GMmref, GMmodel=None,
        wiresmap=None, maplist=None, approx_gradient=True,
        evaltype='approx',
        alpha_s=1.0, alpha_x=1.0, alpha_y=1.0, alpha_z=1.0,
        alpha_xx=0., alpha_yy=0., alpha_zz=0.,
        **kwargs
    ):
        self.GMmref = copy.deepcopy(GMmref)
        order_clusters_GM_weight(self.GMmref)
        self._GMmodel = copy.deepcopy(GMmodel)
        self._wiresmap = wiresmap
        self._maplist = maplist
        self._mesh = mesh
        self.mesh = mesh
        self._approx_gradient = approx_gradient
        self._evaltype = evaltype
        self.mapping = Maps.IdentityMap(mesh, nP=self.wiresmap.nP)

        objfcts = [
            PetroSmallness(mesh=mesh, GMmodel=self.GMmodel,
                wiresmap=self.wiresmap,
                maplist=self.maplist,
                approx_gradient=approx_gradient,
                evaltype=evaltype,
                mapping=self.mapping, **kwargs)
        ]
        objfcts += [
            SmoothDeriv(mesh=mesh, orientation='x',
                        mapping=maps * wire[1], **kwargs)
            for wire, maps in zip(self._wiresmap.maps, self._maplist)]
        objfcts += [
            SmoothDeriv2(mesh=mesh, orientation='x',
                         mapping=maps * wire[1], **kwargs)
            for wire, maps in zip(self._wiresmap.maps, self._maplist)]

        if mesh.dim > 1:
            objfcts += [
                SmoothDeriv(mesh=mesh, orientation='y',
                            mapping=maps * wire[1], **kwargs)
                for wire, maps in zip(self._wiresmap.maps, self._maplist)]
            objfcts += [
                SmoothDeriv2(mesh=mesh, orientation='y',
                             mapping=maps * wire[1], **kwargs)
                for wire, maps in zip(self._wiresmap.maps, self._maplist)]

        if mesh.dim > 2:
            objfcts += [
                SmoothDeriv(mesh=mesh, orientation='z',
                            mapping=maps * wire[1], **kwargs)
                for wire, maps in zip(self._wiresmap.maps, self._maplist)]
            objfcts += [
                SmoothDeriv2(mesh=mesh, orientation='z',
                             mapping=maps * wire[1], **kwargs)
                for wire, maps in zip(self._wiresmap.maps, self._maplist)]

        super(PetroRegularization, self).__init__(
            mesh=mesh,
            alpha_s=alpha_s, alpha_x=alpha_x, alpha_y=alpha_y, alpha_z=alpha_z,
            alpha_xx=alpha_xx, alpha_yy=alpha_yy, alpha_zz=alpha_zz,
            objfcts=objfcts, **kwargs)

        # setKwargs(self, **kwargs)

    # Properties
    alpha_s = Props.Float("PetroPhysics weights")

    @property
    def GMmodel(self):
        if getattr(self, '_GMmodel', None) is None:
            self._GMmodel = copy.deepcopy(self.GMmref)
        return self._GMmodel

    @GMmodel.setter
    def GMmodel(self, gm):
        if gm is not None:
            self._GMmodel = copy.deepcopy(gm)
        self.objfcts[0].GMmodel = self.GMmodel

    def membership(self, m):
        return self.objfcts[0].membership(m)

    @property
    def wiresmap(self):
        if getattr(self, '_wiresmap', None) is None:
            self._wiresmap = Maps.Wires(('m', self._mesh.nC))
        return self._wiresmap

    @wiresmap.setter
    def wiresmap(self, wm):
        if wm is not None:
            self._wiresmap = wm
        self.objfcts[0].wiresmap = self.wiresmap

    @property
    def maplist(self):
        if getattr(self, '_maplist', None) is None:
            self._maplist = [Maps.IdentityMap(
                self._mesh) for maps in self.wiresmap.maps]
        return self._maplist

    @maplist.setter
    def maplist(self, mp):
        if mp is not None:
            self._maplist = mp
        self.objfcts[0].maplist = self.maplist

    @property
    def approx_gradient(self):
        if getattr(self, '_approx_gradient', None) is None:
            self._approx_gradient = True
        return self._approx_gradient

    @approx_gradient.setter
    def approx_gradient(self, ap):
        if ap is not None:
            self._approx_gradient = ap
        self.objfcts[0].approx_gradient = self.approx_gradient

# Simple Petrophysical Regularization
#####################################


class SimplePetroSmallness(BaseRegularization):
    """
    Smallness term for the petrophysically constrained regularization
    """

    _multiplier_pair = 'alpha_s'

    def __init__(self, GMmodel, wiresmap=None,
                 maplist=None, mesh=None,
                 approx_gradient=True,
                 evaltype='approx',
                 **kwargs):

        self.approx_gradient = approx_gradient
        self.evaltype = evaltype

        super(SimplePetroSmallness, self).__init__(
            mesh=mesh, **kwargs
        )
        self.GMmodel = GMmodel
        self.wiresmap = wiresmap
        self.maplist = maplist

        # TODO: Save repetitive computations (see withmapping implementation)
        self._r_first_deriv = None
        self._r_second_deriv = None

    @property
    def W(self):
        """
        Weighting matrix
        Need to change the size to match self.wiresmap.maps * mesh.nC
        """
        if self.cell_weights is not None:
            if len(self.cell_weights) == self.wiresmap.nP:
                return sdiag(np.sqrt(self.cell_weights))
            else:
                return sp.kron(
                    speye(len(self.wiresmap.maps)),
                    sdiag(np.sqrt(self.cell_weights))
                )
        else:
            return Identity()

    @properties.validator('cell_weights')
    def _validate_cell_weights(self, change):
        if change['value'] is not None:
            if self._nC_residual != '*':
                if (len(change['value']) != self._nC_residual) and (len(change['value']) != len(self.wiresmap.maps) * self._nC_residual):
                    raise Exception(
                        'cell_weights must be length {} or {} not {}'.format(
                            self._nC_residual,
                            len(self.wiresmap.maps) * self._nC_residual,
                            len(change['value'])
                        )
                    )

    def membership(self, m):
        modellist = self.wiresmap * m
        model = np.c_[[a * b for a, b in zip(self.maplist, modellist)]].T
        return self.GMmodel.predict(model)  # mkvc(m, numDims=2))

    @timeIt
    def __call__(self, m, externalW=True):

        if externalW:
            W = self.W
        else:
            W = Identity()

        if getattr(self, 'mref', None) is None:
            self.mref = mkvc(self.GMmodel.means_[self.membership(m)])

        if self.evaltype == 'approx':
            membership = self.membership(self.mref)
            dm = self.wiresmap * (m)
            dmref = self.wiresmap * (self.mref)
            dmm = np.c_[[a * b for a, b in zip(self.maplist, dm)]].T
            dmmref = np.c_[[a for a in dmref]].T
            dmr = dmm - dmmref
            r0 = W * mkvc(dmr)

            if self.GMmodel.covariance_type == 'tied':
                r1 = np.r_[[np.dot(self.GMmodel.precisions_, np.r_[dmr[i]])
                            for i in range(len(dmr))]]
            elif self.GMmodel.covariance_type == 'diag' or self.GMmodel.covariance_type == 'spherical':
                r1 = np.r_[[np.dot(self.GMmodel.precisions_[membership[i]] * np.eye(len(self.wiresmap.maps)),
                                   np.r_[dmr[i]]) for i in range(len(dmr))]]
            else:
                r1 = np.r_[[np.dot(self.GMmodel.precisions_[membership[i]],
                                   np.r_[dmr[i]]) for i in range(len(dmr))]]

            return 0.5 * r0.dot(W * mkvc(r1))

        elif self.evaltype == 'full':
            modellist = self.wiresmap * m
            model = np.c_[[a * b for a, b in zip(self.maplist, modellist)]].T
            score = self.GMmodel.score_samples(
                model) + ComputeConstantTerm(self.GMmodel)
            score_vec = mkvc(
                np.r_[[score for maps in self.wiresmap.maps]])
            return -np.sum((W.T * W) * score_vec) / len(self.wiresmap.maps)

    @timeIt
    def deriv(self, m):

        if getattr(self, 'mref', None) is None:
            self.mref = mkvc(self.GMmodel.means_[self.membership(m)])

        membership = self.membership(self.mref)
        modellist = self.wiresmap * m
        mreflist = self.wiresmap * self.mref
        mD = [a.deriv(b) for a, b in zip(self.maplist, modellist)]
        mD = sp.block_diag(mD)

        if self.approx_gradient == True:
            dmmodel = np.c_[[a * b for a, b in zip(self.maplist, modellist)]].T
            dmmref = np.c_[[a for a in mreflist]].T
            dm = dmmodel - dmmref

            if self.GMmodel.covariance_type == 'tied':
                r = self.W * \
                    mkvc(
                        np.r_[[np.dot(self.GMmodel.precisions_, dm[i]) for i in range(len(dm))]])
            elif self.GMmodel.covariance_type == 'diag' or self.GMmodel.covariance_type == 'spherical':
                r = self.W * \
                    mkvc(np.r_[[np.dot(self.GMmodel.precisions_[
                               membership[i]] * np.eye(len(self.wiresmap.maps)), dm[i]) for i in range(len(dm))]])
            else:
                r = self.W * \
                    mkvc(np.r_[[np.dot(self.GMmodel.precisions_[
                               membership[i]], dm[i]) for i in range(len(dm))]])
            return mkvc(mD.T * (self.W.T * r))

        else:
            modellist = self.wiresmap * m
            model = np.c_[[a * b for a, b in zip(self.maplist, modellist)]].T
            score = self.GMmodel.score_samples(model)
            score_vec = np.hstack([score for maps in self.wiresmap.maps])
            logP = np.zeros((len(model), self.GMmodel.n_components))
            W = []
            for k in range(self.GMmodel.n_components):
                if self.GMmodel.covariance_type == 'tied':
                    logP[:, k] = mkvc(multivariate_normal(
                        self.GMmodel.means_[k], self.GMmodel.covariances_).logpdf(model))
                    W.append(self.GMmodel.weights_[k] * mkvc(np.r_[[np.dot(
                        self.GMmodel.precisions_, (model[i] - self.GMmodel.means_[k]).T)for i in range(len(model))]]))
                elif self.GMmodel.covariance_type == 'diag' or self.GMmodel.covariance_type == 'spherical':
                    logP[:, k] = mkvc(multivariate_normal(
                        self.GMmodel.means_[k], self.GMmodel.covariances_[k] * np.eye(len(self.wiresmap.maps))).logpdf(model))
                    W.append(self.GMmodel.weights_[k] * mkvc(np.r_[[np.dot(self.GMmodel.precisions_[
                             k] * np.eye(len(self.wiresmap.maps)), (model[i] - self.GMmodel.means_[k]).T)for i in range(len(model))]]))
                else:
                    logP[:, k] = mkvc(multivariate_normal(
                        self.GMmodel.means_[k], self.GMmodel.covariances_[k]).logpdf(model))
                    W.append(self.GMmodel.weights_[k] * mkvc(np.r_[[np.dot(self.GMmodel.precisions_[
                             k], (model[i] - self.GMmodel.means_[k]).T)for i in range(len(model))]]))
            W = (np.c_[W].T)
            logP = np.vstack([logP for maps in self.wiresmap.maps])
            numer, sign = logsumexp(logP, axis=1, b=W, return_sign=True)
            logderiv = numer - score_vec
            r = sign * np.exp(logderiv)
            return mkvc(mD.T * (self.W.T * (self.W * r)))

    @timeIt
    def deriv2(self, m, v=None):

        if getattr(self, 'mref', None) is None:
            self.mref = mkvc(self.GMmodel.means_[self.membership(m)])

        # For a positive definite Hessian,
        # we approximate it with the covariance of the cluster
        # whose each point belong
        membership = self.membership(self.mref)
        modellist = self.wiresmap * m
        mD = [a.deriv(b) for a, b in zip(self.maplist, modellist)]
        mD = sp.block_diag(mD)

        if self.GMmodel.covariance_type == 'tied':
            r = self.GMmodel.precisions_[np.newaxis, :, :][
                np.zeros_like(membership)]
        elif self.GMmodel.covariance_type == 'spherical' or self.GMmodel.covariance_type == 'diag':
            r = np.r_[[self.GMmodel.precisions_[memb] *
                       np.eye(len(self.wiresmap.maps)) for memb in membership]]
        else:
            r = self.GMmodel.precisions_[membership]

        if v is not None:
            mDv = self.wiresmap * (mD * v)
            mDv = np.c_[mDv]
            return mkvc(mD.T * ((self.W.T * self.W) *
                                mkvc(np.r_[[np.dot(r[i], mDv[i]) for i in range(len(mDv))]])))
        else:
            # Forming the Hessian by diagonal blocks
            hlist = [[r[:, i, j]
                      for i in range(len(self.wiresmap.maps))]
                     for j in range(len(self.wiresmap.maps))]

            Hr = sp.csc_matrix((0, 0), dtype=np.float64)
            for i in range(len(self.wiresmap.maps)):
                Hc = sp.csc_matrix((0, 0), dtype=np.float64)
                for j in range(len(self.wiresmap.maps)):
                    Hc = sp.hstack([Hc, sdiag(hlist[i][j])])
                Hr = sp.vstack([Hr, Hc])

            mDW = self.W * mD

            return (mDW.T * mDW) * Hr


class SimplePetroRegularization(SimpleComboRegularization):

    def __init__(
        self, mesh, GMmref, GMmodel=None,
        wiresmap=None, maplist=None, approx_gradient=True,
        evaltype='approx',
        alpha_s=1.0, alpha_x=1.0, alpha_y=1.0, alpha_z=1.0,
        alpha_xx=0., alpha_yy=0., alpha_zz=0.,
        **kwargs
    ):
        self.GMmref = copy.deepcopy(GMmref)
        order_clusters_GM_weight(self.GMmref)
        self._GMmodel = copy.deepcopy(GMmodel)
        self._wiresmap = wiresmap
        self._maplist = maplist
        self._mesh = mesh
        self.mesh = mesh
        self._approx_gradient = approx_gradient
        self._evaltype = evaltype
        self.mapping = Maps.IdentityMap(mesh, nP=self.wiresmap.nP)

        objfcts = [
            SimplePetroSmallness(mesh=mesh, GMmodel=self.GMmodel, wiresmap=self.wiresmap,
                                 maplist=self.maplist, approx_gradient=approx_gradient,
                                 evaltype=evaltype,
                                 mapping=self.mapping, **kwargs)
        ]
        objfcts += [
            SimpleSmoothDeriv(mesh=mesh, orientation='x',
                              mapping=maps * wire[1], **kwargs)
            for wire, maps in zip(self._wiresmap.maps, self._maplist)]
        objfcts += [
            SmoothDeriv2(mesh=mesh, orientation='x',
                         mapping=maps * wire[1], **kwargs)
            for wire, maps in zip(self._wiresmap.maps, self._maplist)]

        if mesh.dim > 1:
            objfcts += [
                SimpleSmoothDeriv(mesh=mesh, orientation='y',
                                  mapping=maps * wire[1], **kwargs)
                for wire, maps in zip(self._wiresmap.maps, self._maplist)]
            objfcts += [
                SmoothDeriv2(mesh=mesh, orientation='y',
                             mapping=maps * wire[1], **kwargs)
                for wire, maps in zip(self._wiresmap.maps, self._maplist)]

        if mesh.dim > 2:
            objfcts += [
                SimpleSmoothDeriv(mesh=mesh, orientation='z',
                                  mapping=maps * wire[1], **kwargs)
                for wire, maps in zip(self._wiresmap.maps, self._maplist)]
            objfcts += [
                SmoothDeriv2(mesh=mesh, orientation='z',
                             mapping=maps * wire[1], **kwargs)
                for wire, maps in zip(self._wiresmap.maps, self._maplist)]

        super(SimplePetroRegularization, self).__init__(
            mesh=mesh,
            alpha_s=alpha_s, alpha_x=alpha_x, alpha_y=alpha_y, alpha_z=alpha_z,
            alpha_xx=alpha_xx, alpha_yy=alpha_yy, alpha_zz=alpha_zz,
            objfcts=objfcts, **kwargs)

        #setKwargs(self, **kwargs)

    # Properties
    alpha_s = Props.Float("PetroPhysics weights")

    @property
    def GMmodel(self):
        if getattr(self, '_GMmodel', None) is None:
            self._GMmodel = copy.deepcopy(self.GMmref)
        return self._GMmodel

    @GMmodel.setter
    def GMmodel(self, gm):
        if gm is not None:
            self._GMmodel = copy.deepcopy(gm)
        self.objfcts[0].GMmodel = self.GMmodel

    def membership(self, m):
        return self.objfcts[0].membership(m)

    @property
    def wiresmap(self):
        if getattr(self, '_wiresmap', None) is None:
            self._wiresmap = Maps.Wires(('m', self._mesh.nC))
        return self._wiresmap

    @wiresmap.setter
    def wiresmap(self, wm):
        if wm is not None:
            self._wiresmap = wm
        self.objfcts[0].wiresmap = self.wiresmap

    @property
    def maplist(self):
        if getattr(self, '_maplist', None) is None:
            self._maplist = [Maps.IdentityMap(
                self._mesh) for maps in self.wiresmap.maps]
        return self._maplist

    @maplist.setter
    def maplist(self, mp):
        if mp is not None:
            self._maplist = mp
        self.objfcts[0].maplist = self.maplist

    @property
    def approx_gradient(self):
        if getattr(self, '_approx_gradient', None) is None:
            self._approx_gradient = True
        return self._approx_gradient

    @approx_gradient.setter
    def approx_gradient(self, ap):
        if ap is not None:
            self._approx_gradient = ap
        self.objfcts[0].approx_gradient = self.approx_gradient


class SimplePetroWithMappingSmallness(BaseRegularization):
    """
    Smallness term for the petrophysically constrained regularization
    """

    _multiplier_pair = 'alpha_s'

    def __init__(self, GMmodel, wiresmap=None,
                 maplist=None, mesh=None,
                 approx_gradient=True,
                 evaltype='approx',
                 **kwargs):

        self.approx_gradient = approx_gradient
        self.evaltype = evaltype

        super(SimplePetroWithMappingSmallness, self).__init__(
            mesh=mesh, **kwargs
        )
        self.GMmodel = GMmodel
        self.wiresmap = wiresmap
        self.maplist = maplist

        self._r_first_deriv = None
        self._r_second_deriv = None

    @property
    def W(self):
        """
        Weighting matrix
        Need to change the size to match self.wiresmap.maps * mesh.nC
        """
        if self.cell_weights is not None:
            if len(self.cell_weights) == self.wiresmap.nP:
                return sdiag(np.sqrt(self.cell_weights))
            else:
                return sp.kron(
                    speye(len(self.wiresmap.maps)),
                    sdiag(np.sqrt(self.cell_weights))
                )
        else:
            return Identity()

    @properties.validator('cell_weights')
    def _validate_cell_weights(self, change):
        if change['value'] is not None:
            if self._nC_residual != '*':
                if (len(change['value']) != self._nC_residual) and (len(change['value']) != len(self.wiresmap.maps) * self._nC_residual):
                    raise Exception(
                        'cell_weights must be length {} or {} not {}'.format(
                            self._nC_residual,
                            len(self.wiresmap.maps) * self._nC_residual,
                            len(change['value'])
                        )
                    )

    def membership(self, m):
        modellist = self.wiresmap * m
        model = np.c_[[a * b for a, b in zip(self.maplist, modellist)]].T
        return self.GMmodel.predict(model)

    @timeIt
    def __call__(self, m, externalW=True):

        if externalW:
            W = self.W
        else:
            W = Identity()

        if getattr(self, 'mref', None) is None:
            self.mref = mkvc(self.GMmodel.means_[self.membership(m)])

        if self.evaltype == 'approx':
            membership = self.membership(self.mref)
            dm = self.wiresmap * (m)
            dmref = self.wiresmap * (self.mref)
            dmm = np.c_[[a * b for a, b in zip(self.maplist, dm)]].T
            dmm = np.r_[
                [
                    self.GMmodel.cluster_mapping[membership[i]] * dmm[i].reshape(-1, 2) for i in range(dmm.shape[0])
                ]
            ].reshape(-1, 2)
            dmmref = np.c_[[a for a in dmref]].T
            dmr = dmm - dmmref
            r0 = W * mkvc(dmr)

            if self.GMmodel.covariance_type == 'tied':
                r1 = np.r_[[np.dot(self.GMmodel.precisions_, np.r_[dmr[i]])
                            for i in range(len(dmr))]]
            elif self.GMmodel.covariance_type == 'diag' or self.GMmodel.covariance_type == 'spherical':
                r1 = np.r_[[np.dot(self.GMmodel.precisions_[membership[i]] * np.eye(len(self.wiresmap.maps)),
                                   np.r_[dmr[i]]) for i in range(len(dmr))]]
            else:
                r1 = np.r_[[np.dot(self.GMmodel.precisions_[membership[i]],
                                   np.r_[dmr[i]]) for i in range(len(dmr))]]

            return 0.5 * r0.dot(W * mkvc(r1))

        elif self.evaltype == 'full':
            modellist = self.wiresmap * m
            model = np.c_[[a * b for a, b in zip(self.maplist, modellist)]].T
            score = self.GMmodel.score_samples(
                model) + ComputeConstantTerm(self.GMmodel)
            score_vec = mkvc(
                np.r_[[score for maps in self.wiresmap.maps]])
            return -np.sum((W.T * W) * score_vec) / len(self.wiresmap.maps)

    @timeIt
    def deriv(self, m):

        if getattr(self, 'mref', None) is None:
            self.mref = mkvc(self.GMmodel.means_[self.membership(m)])

        membership = self.membership(self.mref)
        modellist = self.wiresmap * m
        dmmodel = np.c_[[a * b for a, b in zip(self.maplist, modellist)]].T
        mreflist = self.wiresmap * self.mref
        mD = [a.deriv(b) for a, b in zip(self.maplist, modellist)]
        mD = sp.block_diag(mD)

        if self.approx_gradient == True:
            dmm = np.r_[
                [
                    self.GMmodel.cluster_mapping[membership[i]] * dmmodel[i].reshape(-1, 2) for i in range(dmmodel.shape[0])
                ]
            ].reshape(-1, 2)
            dmmref = np.c_[[a for a in mreflist]].T
            dm = dmm - dmmref

            if self.GMmodel.covariance_type == 'tied':
                raise Exception('Not implemented')
            else:
                r = self.W * \
                    mkvc(np.r_[
                        [
                            mkvc(
                                self.GMmodel.cluster_mapping[membership[i]].deriv(
                                    dmmodel[i],
                                    v=np.dot(self.GMmodel.precisions_[membership[i]], dm[i])))
                            for i in range(dmmodel.shape[0])]])
            return mkvc(mD.T * (self.W.T * r))

        else:
            raise Exception('Not implemented')

    @timeIt
    def deriv2(self, m, v=None):

        if getattr(self, 'mref', None) is None:
            self.mref = mkvc(self.GMmodel.means_[self.membership(m)])

        # For a positive definite Hessian,
        # we approximate it with the covariance of the cluster
        # whose each point belong
        membership = self.membership(self.mref)
        modellist = self.wiresmap * m
        dmmodel = np.c_[[a * b for a, b in zip(self.maplist, modellist)]].T
        mD = [a.deriv(b) for a, b in zip(self.maplist, modellist)]
        mD = sp.block_diag(mD)

        if self._r_second_deriv is None:
            if self.GMmodel.covariance_type == 'tied':
                r = np.r_[
                    [
                        self.GMmodel.cluster_mapping[membership[i]].deriv(
                            dmmodel[i],
                            v=(self.GMmodel.cluster_mapping[membership[i]].deriv(
                                dmmodel[i],
                                v=self.GMmodel.precisions_
                            )).T
                        )
                        for i in range(len(dmmodel))
                    ]
                ]
            elif self.GMmodel.covariance_type == 'spherical' or self.GMmodel.covariance_type == 'diag':
                r = np.r_[
                    [
                        self.GMmodel.cluster_mapping[membership[i]].deriv(
                            dmmodel[i],
                            v=(self.GMmodel.cluster_mapping[membership[i]].deriv(
                                dmmodel[i],
                                v=self.GMmodel.precisions_[membership[i]] *
                                np.eye(len(self.wiresmap.maps))
                            )).T
                        )
                        for i in range(len(dmmodel))
                    ]
                ]
            else:
                r = np.r_[
                    [
                        self.GMmodel.cluster_mapping[membership[i]].deriv(
                            dmmodel[i],
                            v=(self.GMmodel.cluster_mapping[membership[i]].deriv(
                                dmmodel[i],
                                v=self.GMmodel.precisions_[membership[i]]
                            )).T
                        )
                        for i in range(len(dmmodel))
                    ]
                ]
            self._r_second_deriv = r

        if v is not None:
            mDv = self.wiresmap * (mD * v)
            mDv = np.c_[mDv]
            return mkvc(mD.T * ((self.W.T * self.W) *
                                mkvc(np.r_[[np.dot(self._r_second_deriv[i], mDv[i]) for i in range(len(mDv))]])))
        else:
            # Forming the Hessian by diagonal blocks
            hlist = [[self._r_second_deriv[:, i, j]
                      for i in range(len(self.wiresmap.maps))]
                     for j in range(len(self.wiresmap.maps))]

            Hr = sp.csc_matrix((0, 0), dtype=np.float64)
            for i in range(len(self.wiresmap.maps)):
                Hc = sp.csc_matrix((0, 0), dtype=np.float64)
                for j in range(len(self.wiresmap.maps)):
                    Hc = sp.hstack([Hc, sdiag(hlist[i][j])])
                Hr = sp.vstack([Hr, Hc])

            mDW = self.W * mD

            return (mDW.T * mDW) * Hr


class SimplePetroWithMappingRegularization(SimpleComboRegularization):

    def __init__(
        self, mesh, GMmref, GMmodel=None,
        wiresmap=None, maplist=None, approx_gradient=True,
        evaltype='approx',
        alpha_s=1.0, alpha_x=1.0, alpha_y=1.0, alpha_z=1.0,
        alpha_xx=0., alpha_yy=0., alpha_zz=0.,
        **kwargs
    ):
        self.GMmref = copy.deepcopy(GMmref)
        order_clusters_GM_weight(self.GMmref)
        self._GMmodel = copy.deepcopy(GMmodel)
        self._wiresmap = wiresmap
        self._maplist = maplist
        self._mesh = mesh
        self.mesh = mesh
        self._approx_gradient = approx_gradient
        self._evaltype = evaltype
        self.mapping = Maps.IdentityMap(mesh, nP=self.wiresmap.nP)

        objfcts = [
            SimplePetroWithMappingSmallness(
                mesh=mesh,
                GMmodel=self.GMmodel,
                wiresmap=self.wiresmap,
                maplist=self.maplist,
                approx_gradient=approx_gradient,
                evaltype=evaltype,
                mapping=self.mapping, **kwargs)
        ]
        objfcts += [
            SimpleSmoothDeriv(mesh=mesh, orientation='x',
                              mapping=maps * wire[1], **kwargs)
            for wire, maps in zip(self._wiresmap.maps, self._maplist)]
        objfcts += [
            SmoothDeriv2(mesh=mesh, orientation='x',
                         mapping=maps * wire[1], **kwargs)
            for wire, maps in zip(self._wiresmap.maps, self._maplist)]

        if mesh.dim > 1:
            objfcts += [
                SimpleSmoothDeriv(mesh=mesh, orientation='y',
                                  mapping=maps * wire[1], **kwargs)
                for wire, maps in zip(self._wiresmap.maps, self._maplist)]
            objfcts += [
                SmoothDeriv2(mesh=mesh, orientation='y',
                             mapping=maps * wire[1], **kwargs)
                for wire, maps in zip(self._wiresmap.maps, self._maplist)]

        if mesh.dim > 2:
            objfcts += [
                SimpleSmoothDeriv(mesh=mesh, orientation='z',
                                  mapping=maps * wire[1], **kwargs)
                for wire, maps in zip(self._wiresmap.maps, self._maplist)]
            objfcts += [
                SmoothDeriv2(mesh=mesh, orientation='z',
                             mapping=maps * wire[1], **kwargs)
                for wire, maps in zip(self._wiresmap.maps, self._maplist)]

        super(SimplePetroWithMappingRegularization, self).__init__(
            mesh=mesh,
            alpha_s=alpha_s, alpha_x=alpha_x, alpha_y=alpha_y, alpha_z=alpha_z,
            alpha_xx=alpha_xx, alpha_yy=alpha_yy, alpha_zz=alpha_zz,
            objfcts=objfcts, **kwargs)

        #setKwargs(self, **kwargs)

    # Properties
    alpha_s = Props.Float("PetroPhysics weights")

    @property
    def GMmodel(self):
        if getattr(self, '_GMmodel', None) is None:
            self._GMmodel = copy.deepcopy(self.GMmref)
        return self._GMmodel

    @GMmodel.setter
    def GMmodel(self, gm):
        if gm is not None:
            self._GMmodel = copy.deepcopy(gm)
        self.objfcts[0].GMmodel = self.GMmodel

    #@classmethod
    def membership(self, m):
        return self.objfcts[0].membership(m)

    @property
    def wiresmap(self):
        if getattr(self, '_wiresmap', None) is None:
            self._wiresmap = Maps.Wires(('m', self._mesh.nC))
        return self._wiresmap

    @wiresmap.setter
    def wiresmap(self, wm):
        if wm is not None:
            self._wiresmap = wm
        self.objfcts[0].wiresmap = self.wiresmap

    @property
    def maplist(self):
        if getattr(self, '_maplist', None) is None:
            self._maplist = [Maps.IdentityMap(
                self._mesh) for maps in self.wiresmap.maps]
        return self._maplist

    @maplist.setter
    def maplist(self, mp):
        if mp is not None:
            self._maplist = mp
        self.objfcts[0].maplist = self.maplist

    @property
    def approx_gradient(self):
        if getattr(self, '_approx_gradient', None) is None:
            self._approx_gradient = True
        return self._approx_gradient

    @approx_gradient.setter
    def approx_gradient(self, ap):
        if ap is not None:
            self._approx_gradient = ap
        self.objfcts[0].approx_gradient = self.approx_gradient


def MakeSimplePetroRegularization(
    mesh, GMmref, GMmodel=None,
    wiresmap=None, maplist=None,
    approx_gradient=True,
    evaltype='approx',
    gamma=1.,
    alpha_s=1.0, alpha_x=1.0, alpha_y=1.0, alpha_z=1.0,
    alpha_xx=0., alpha_yy=0., alpha_zz=0.,
    cell_weights_list=None,
    **kwargs
):

    if wiresmap is None:
        wrmp = Maps.Wires(('m', mesh.nC))
    else:
        wrmp = wiresmap

    if maplist is None:
        mplst = [Maps.IdentityMap(mesh) for maps in wrmp.maps]
    else:
        mplst = maplist

    if cell_weights_list is None:
        clwhtlst = [Identity() for maps in wrmp.maps]
    else:
        clwhtlst = cell_weights_list


    reg = SimplePetroRegularization(
        mesh=mesh, GMmref=GMmref, GMmodel=GMmodel,
        wiresmap=wiresmap, maplist=maplist,
        approx_gradient=approx_gradient,
        evaltype=evaltype,
        alpha_s=alpha_s,
        alpha_x=0., alpha_y=0., alpha_z=0.,
        **kwargs
    )
    reg.gamma = gamma
    if cell_weights_list is not None:
        reg.objfcts[0].cell_weights = np.hstack(clwhtlst)

    if isinstance(alpha_x, float):
        alph_x = alpha_x * np.ones(len(wrmp.maps))
    else:
        alph_x = alpha_x

    if isinstance(alpha_y, float):
        alph_y = alpha_y * np.ones(len(wrmp.maps))
    else:
        alph_y = alpha_y

    if isinstance(alpha_z, float):
        alph_z = alpha_z * np.ones(len(wrmp.maps))
    else:
        alph_z = alpha_z

    for i, (wire, maps) in enumerate(zip(wrmp.maps, mplst)):
        reg += Simple(
            mesh=mesh,
            mapping=maps * wire[1],
            alpha_s=0.,
            alpha_x=alph_x[i],
            alpha_y=alph_y[i],
            alpha_z=alph_z[i],
            cell_weights=clwhtlst[i],
            ** kwargs
        )

    return reg


def MakePetroRegularization(
    mesh, GMmref, GMmodel=None,
    wiresmap=None, maplist=None,
    approx_gradient=True,
    evaltype='approx',
    gamma=1.,
    alpha_s=1.0, alpha_x=1.0, alpha_y=1.0, alpha_z=1.0,
    alpha_xx=0., alpha_yy=0., alpha_zz=0.,
    cell_weights_list=None,
    **kwargs
):

    if wiresmap is None:
        wrmp = Maps.Wires(('m', mesh.nC))
    else:
        wrmp = wiresmap

    if maplist is None:
        mplst = [Maps.IdentityMap(mesh) for maps in wrmp.maps]
    else:
        mplst = maplist

    if cell_weights_list is None:
        clwhtlst = [Identity() for maps in wrmp.maps]
    else:
        clwhtlst = cell_weights_list


    reg = PetroRegularization(
        mesh=mesh, GMmref=GMmref, GMmodel=GMmodel,
        wiresmap=wiresmap, maplist=maplist,
        approx_gradient=approx_gradient,
        evaltype=evaltype,
        alpha_s=alpha_s,
        alpha_x=0., alpha_y=0., alpha_z=0.,
        **kwargs
    )
    reg.gamma = gamma
    if cell_weights_list is not None:
        reg.objfcts[0].cell_weights = np.hstack(clwhtlst)

    if isinstance(alpha_x, float):
        alph_x = alpha_x * np.ones(len(wrmp.maps))
    else:
        alph_x = alpha_x

    if isinstance(alpha_y, float):
        alph_y = alpha_y * np.ones(len(wrmp.maps))
    else:
        alph_y = alpha_y

    if isinstance(alpha_z, float):
        alph_z = alpha_z * np.ones(len(wrmp.maps))
    else:
        alph_z = alpha_z

    for i, (wire, maps) in enumerate(zip(wrmp.maps, mplst)):
        reg += Tikhonov(
            mesh=mesh,
            mapping=maps * wire[1],
            alpha_s=0.,
            alpha_x=alph_x[i],
            alpha_y=alph_y[i],
            alpha_z=alph_z[i],
            cell_weights=clwhtlst[i],
            ** kwargs
        )

    return reg
=======
    @properties.validator('scales')
    def _validate_scales(self, change):
        if change['value'].shape[0] == 1:
            change['value'] = np.kron(
                np.ones((self.regmesh.Pac.shape[1], 1)), change['value']
            )
        elif change['value'].shape[0] > 1:
            assert change['value'].shape[0] == self.regmesh.Pac.shape[1], (
                "Vector of scales must be the size"
                " of active model parameters ({})"
                "The provided vector has length "
                "{}".format(
                    self.regmesh.Pac.shape[0], len(change['value'])
                )
            )

    # Observers
    @properties.observer('scales')
    def _mirror_scale_to_objfcts(self, change):
        for i, objfct in enumerate(self.objfcts):
            objfct.scale = change['value'][:, i]
>>>>>>> d2843909
<|MERGE_RESOLUTION|>--- conflicted
+++ resolved
@@ -10,7 +10,7 @@
 from .Utils import (
     speye, setKwargs, sdiag, mkvc, timeIt,
     Identity, Zero, order_clusters_GM_weight,
-    ComputeConstantTerm
+    ComputeConstantTerm, coterminal
 )
 from . import Maps
 from . import ObjectiveFunction
@@ -166,10 +166,6 @@
                 # if getattr(self.mesh, 'aveCC2Fy', None) is not None:
                 if self.mesh._meshType == "TREE":
                     if self.regularization_type == "Tikhonov":
-<<<<<<< HEAD
-                        print("Use Tikhonov")
-=======
->>>>>>> d2843909
                         indActive_Fy = (
                             (self.mesh.aveFy2CC.T * self.indActive) >= 1
                         )
@@ -177,10 +173,6 @@
                             speye(self.mesh.nFy)[:, indActive_Fy]
                         )
                     else:
-<<<<<<< HEAD
-                        print("Use Simple")
-=======
->>>>>>> d2843909
                         indActive_Fy = (
                             (
                                 self.mesh._aveCC2FyStencil() *
@@ -251,7 +243,7 @@
                     nCinRow = mkvc((self.aveCC2Fx.T).sum(1))
                     nCinRow[nCinRow > 0] = 1./nCinRow[nCinRow > 0]
                     self._aveFx2CC = (
-                        Utils.sdiag(nCinRow) *
+                        sdiag(nCinRow) *
                         self.aveCC2Fx.T
                     )
 
@@ -307,7 +299,7 @@
                     nCinRow = mkvc((self.aveCC2Fy.T).sum(1))
                     nCinRow[nCinRow > 0] = 1./nCinRow[nCinRow > 0]
                     self._aveFy2CC = (
-                        Utils.sdiag(nCinRow) *
+                        sdiag(nCinRow) *
                         self.aveCC2Fy.T
                     )
 
@@ -362,7 +354,7 @@
                     nCinRow = mkvc((self.aveCC2Fz.T).sum(1))
                     nCinRow[nCinRow > 0] = 1./nCinRow[nCinRow > 0]
                     self._aveFz2CC = (
-                        Utils.sdiag(nCinRow) *
+                        sdiag(nCinRow) *
                         self.aveCC2Fz.T
                     )
 
@@ -1468,27 +1460,18 @@
         if getattr(self, 'model', None) is None:
             R = speye(self.mapping.shape[0])
         else:
-<<<<<<< HEAD
-            r = self.R(self.f_m)  # , self.eps_p, self.norm)
+            r = self.R(self.f_m)
             R = sdiag(r)
-=======
-            r = self.R(self.f_m)
-            R = Utils.sdiag(r)
->>>>>>> d2843909
 
         if self.scale is None:
             self.scale = np.ones(self.mapping.shape[0])
 
         if self.cell_weights is not None:
-<<<<<<< HEAD
-            return sdiag((self.scale * self.gamma *
-=======
-            return Utils.sdiag((self.scale *
->>>>>>> d2843909
+            return sdiag((self.scale *
                                 self.cell_weights)**0.5) * R
 
         else:
-            return Utils.sdiag((self.scale * self.regmesh.vol)**0.5) * R
+            return sdiag((self.scale * self.regmesh.vol)**0.5) * R
 
     def R(self, f_m):
         # if R is stashed, return that instead
@@ -1558,17 +1541,13 @@
         "include mref in the smoothness calculation?", default=False
     )
 
-<<<<<<< HEAD
-    @timeIt
-=======
     # Give the option to scale or not
     scaledIRLS = properties.Bool(
         "Scale the gradients of the IRLS norms",
         default=True
     )
 
-    @Utils.timeIt
->>>>>>> d2843909
+    @timeIt
     def __call__(self, m):
         """
         We use a weighted 2-norm objective function
@@ -1598,28 +1577,19 @@
 
             if self.cell_weights is not None:
                 W = (
-<<<<<<< HEAD
                     sdiag(
-                        (
-                            self.scale * self.gamma *
-                            (Ave * (self.cell_weights))
-                        )**0.5
-                    ) * R
-=======
-                    Utils.sdiag(
                         (Ave*(self.scale * self.cell_weights))**0.5
                     ) *
                     R
->>>>>>> d2843909
                 )
 
             else:
-                W = Utils.sdiag(
+                W = sdiag(
                     (Ave * (self.scale * self.regmesh.vol))**0.5
                 ) * R
 
             theta = self.cellDiffStencil * (self.mapping * f_m)
-            dmdx = Utils.matutils.coterminal(theta)
+            dmdx = coterminal(theta)
             r = W * dmdx
 
         else:
@@ -1697,27 +1667,19 @@
 
             if self.cell_weights is not None:
                 W = (
-<<<<<<< HEAD
                     sdiag(
-                        (self.scale * self.gamma *
-                            (Ave * (self.cell_weights))
-                         )**0.5
-                    ) * R
-=======
-                    Utils.sdiag(
                         ((Ave * (self.scale * self.cell_weights)))**0.5
                     ) *
                     R
->>>>>>> d2843909
                 )
 
             else:
-                W = Utils.sdiag(
+                W = sdiag(
                     (Ave * (self.scale * self.regmesh.vol))**0.5
                 ) * R
 
             theta = self.cellDiffStencil * (self.mapping * model)
-            dmdx = Utils.matutils.coterminal(theta)
+            dmdx = coterminal(theta)
 
             r = W * dmdx
 
@@ -1743,7 +1705,7 @@
 
         if self.space == 'spherical':
             theta = self.cellDiffStencil * (self.mapping * f_m)
-            dmdx = Utils.matutils.coterminal(theta)
+            dmdx = coterminal(theta)
 
         else:
 
@@ -1795,27 +1757,18 @@
 
         else:
             r = self.R(self.f_m)
-<<<<<<< HEAD
             R = sdiag(r)
-
-        if self.cell_weights is not None:
-            return (
-                sdiag(
-                    (self.scale * self.gamma * (Ave * (self.cell_weights)))**0.5
-=======
-            R = Utils.sdiag(r)
         if self.scale is None:
             self.scale = np.ones(self.mapping.shape[0])
         if self.cell_weights is not None:
             return (
-                Utils.sdiag(
+                sdiag(
                     (Ave*(self.scale * self.cell_weights))**0.5
->>>>>>> d2843909
                 ) *
                 R * self.cellDiffStencil
             )
         else:
-            return Utils.sdiag(
+            return sdiag(
                 (Ave*(self.scale * self.regmesh.vol))**0.5
                 ) * R * self.cellDiffStencil
 
@@ -1929,16 +1882,8 @@
 
         self.objfcts[0].norm = change['value'][:, 0]
         for i, objfct in enumerate(self.objfcts[1:]):
-<<<<<<< HEAD
-            Ave = getattr(
-                objfct.regmesh,
-                'aveCC2F{}'.format(objfct.orientation)
-            )
-            objfct.norm = Ave * change['value'][:, i + 1]
-=======
             Ave = getattr(objfct.regmesh, 'aveCC2F{}'.format(objfct.orientation))
             objfct.norm = Ave*change['value'][:, i+1]
->>>>>>> d2843909
 
     @properties.observer('model')
     def _mirror_model_to_objfcts(self, change):
@@ -1972,13 +1917,28 @@
         for objfct in self.objfcts:
             objfct.scaledIRLS = change['value']
 
-<<<<<<< HEAD
-    sub = theta[np.abs(theta) >= np.pi]
-    sub = -np.sign(sub) * (2 * np.pi - np.abs(sub))
-
-    theta[np.abs(theta) >= np.pi] = sub
-
-    return theta
+    @properties.validator('scales')
+    def _validate_scales(self, change):
+        if change['value'].shape[0] == 1:
+            change['value'] = np.kron(
+                np.ones((self.regmesh.Pac.shape[1], 1)), change['value']
+            )
+        elif change['value'].shape[0] > 1:
+            assert change['value'].shape[0] == self.regmesh.Pac.shape[1], (
+                "Vector of scales must be the size"
+                " of active model parameters ({})"
+                "The provided vector has length "
+                "{}".format(
+                    self.regmesh.Pac.shape[0], len(change['value'])
+                )
+            )
+
+    # Observers
+    @properties.observer('scales')
+    def _mirror_scale_to_objfcts(self, change):
+        for i, objfct in enumerate(self.objfcts):
+            objfct.scale = change['value'][:, i]
+
 
 
 ###############################################################################
@@ -3148,27 +3108,4 @@
             ** kwargs
         )
 
-    return reg
-=======
-    @properties.validator('scales')
-    def _validate_scales(self, change):
-        if change['value'].shape[0] == 1:
-            change['value'] = np.kron(
-                np.ones((self.regmesh.Pac.shape[1], 1)), change['value']
-            )
-        elif change['value'].shape[0] > 1:
-            assert change['value'].shape[0] == self.regmesh.Pac.shape[1], (
-                "Vector of scales must be the size"
-                " of active model parameters ({})"
-                "The provided vector has length "
-                "{}".format(
-                    self.regmesh.Pac.shape[0], len(change['value'])
-                )
-            )
-
-    # Observers
-    @properties.observer('scales')
-    def _mirror_scale_to_objfcts(self, change):
-        for i, objfct in enumerate(self.objfcts):
-            objfct.scale = change['value'][:, i]
->>>>>>> d2843909
+    return reg