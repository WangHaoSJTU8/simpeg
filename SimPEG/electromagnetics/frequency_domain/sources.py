import numpy as np
from scipy.constants import mu_0
import warnings
from scipy.special import roots_legendre

from geoana.em.static import MagneticDipoleWholeSpace, CircularLoopWholeSpace

from ...utils import (
    mkvc,
    Zero,
    validate_float,
    validate_location_property,
    validate_ndarray_with_shape,
    validate_type,
    validate_direction,
    validate_integer,
)
from ...utils.code_utils import deprecate_property

from ..utils import omega
from ..utils import segmented_line_current_source_term, line_through_faces
from ..base import BaseEMSrc


class BaseFDEMSrc(BaseEMSrc):
    """Base FDEM source class

    Parameters
    ----------
    receiver_list : list of SimPEG.electromagnetics.frequency_domain.receivers.BaseRx
        A list of FDEM receivers
    frequency : float
        Source frequency
    location : (dim) numpy.ndarray, default: ``None``
        Source location.
    """

    _ePrimary = None
    _bPrimary = None
    _hPrimary = None
    _jPrimary = None

    def __init__(self, receiver_list, frequency, location=None, **kwargs):

        super().__init__(receiver_list=receiver_list, location=location, **kwargs)
        self.frequency = frequency

    @property
    def frequency(self):
        """Source frequency

        Returns
        -------
        float
            Source frequency
        """
        return self._frequency

    @frequency.setter
    def frequency(self, freq):
        freq = validate_float("frequency", freq, min_val=0.0)
        self._frequency = freq

    def bPrimary(self, simulation):
        """Compute primary magnetic flux density

        Parameters
        ----------
        simulation : BaseFDEMSimulation
            A SimPEG FDEM simulation

        Returns
        -------
        numpy.ndarray
            Primary magnetic flux density
        """
        if self._bPrimary is None:
            return Zero()
        return self._bPrimary

    def bPrimaryDeriv(self, simulation, v, adjoint=False):
        """Compute derivative of primary magnetic flux density times a vector

        Parameters
        ----------
        simulation : BaseFDEMSimulation
            A SimPEG FDEM simulation
        v : numpy.ndarray
            A vector
        adjoint : bool
            If ``True``, return the adjoint

        Returns
        -------
        numpy.ndarray
            Derivative of primary magnetic flux density times a vector
        """
        return Zero()

    def hPrimary(self, simulation):
        """Compute primary magnetic field

        Parameters
        ----------
        simulation : BaseFDEMSimulation
            A SimPEG FDEM simulation

        Returns
        -------
        numpy.ndarray
            Primary magnetic field
        """
        if self._hPrimary is None:
            return Zero()
        return self._hPrimary

    def hPrimaryDeriv(self, simulation, v, adjoint=False):
        """Compute derivative of primary magnetic field times a vector

        Parameters
        ----------
        simulation : BaseFDEMSimulation
            A SimPEG FDEM simulation
        v : numpy.ndarray
            A vector
        adjoint : bool
            If ``True``, return the adjoint

        Returns
        -------
        numpy.ndarray
            Derivative of primary magnetic field times a vector
        """
        return Zero()

    def ePrimary(self, simulation):
        """Compute primary electric field

        Parameters
        ----------
        simulation : BaseFDEMSimulation
            A SimPEG FDEM simulation

        Returns
        -------
        numpy.ndarray
            Primary electric field
        """
        if self._ePrimary is None:
            return Zero()
        return self._ePrimary

    def ePrimaryDeriv(self, simulation, v, adjoint=False):
        """Compute derivative of primary electric field times a vector

        Parameters
        ----------
        simulation : BaseFDEMSimulation
            A SimPEG FDEM simulation
        v : numpy.ndarray
            A vector
        adjoint : bool
            If ``True``, return the adjoint

        Returns
        -------
        numpy.ndarray
            Derivative of primary eletric field times a vector
        """
        return Zero()

    def jPrimary(self, simulation):
        """Compute primary current density

        Parameters
        ----------
        simulation : BaseFDEMSimulation
            A SimPEG FDEM simulation

        Returns
        -------
        numpy.ndarray
            Primary current density
        """
        if self._jPrimary is None:
            return Zero()
        return self._jPrimary

    def jPrimaryDeriv(self, simulation, v, adjoint=False):
        """Compute derivative of primary current density times a vector

        Parameters
        ----------
        simulation : BaseFDEMSimulation
            A SimPEG FDEM simulation
        v : numpy.ndarray
            A vector
        adjoint : bool
            If ``True``, return the adjoint

        Returns
        -------
        numpy.ndarray
            Derivative of primary current density times a vector
        """
        return Zero()


class RawVec_e(BaseFDEMSrc):
    """User-provided electric source term (s_e) class.

    Parameters
    ----------
    receiver_list : list of SimPEG.electromagnetics.frequency_domain.receivers.BaseRx
        A list of FDEM receivers
    frequency : float
        Source frequency
    s_e: numpy.ndarray
        Electric source term
    integrate : bool, default: ``False``
        If ``True``, integrate the source term; i.e. multiply by Me matrix
    """

    def __init__(self, receiver_list, frequency, s_e, **kwargs):
        self._s_e = np.asarray(s_e, dtype=complex)

        super().__init__(receiver_list, frequency=frequency, **kwargs)

    def s_e(self, simulation):
        """Electric source term (s_e)

        Parameters
        ----------
        simulation : BaseFDEMSimulation
            SimPEG FDEM simulation

        Returns
        -------
        numpy.ndarray
            electric source term on mesh.
        """
        if simulation._formulation == "EB" and self.integrate is True:
            return simulation.Me * self._s_e
        return self._s_e


class RawVec_m(BaseFDEMSrc):
    """User-provided magnetic source term (s_m) class.

    Parameters
    ----------
    receiver_list : list of SimPEG.electromagnetics.frequency_domain.receivers.BaseRx
        A list of FDEM receivers
    frequency : float
        Source frequency
    s_m: numpy.ndarray
        Magnetic source term
    integrate : bool, default: ``False``
        If ``True``, integrate the source term; i.e. multiply by Me matrix
    """

    def __init__(self, receiver_list, frequency, s_m, **kwargs):
        self._s_m = np.asarray(s_m, dtype=complex)
        super().__init__(receiver_list=receiver_list, frequency=frequency, **kwargs)

    def s_m(self, simulation):
        """Magnetic source term (s_m)

        Parameters
        ----------
        simulation : BaseFDEMSimulation
            SimPEG FDEM simulation

        Returns
        -------
        numpy.ndarray
            magnetic source term on mesh.
        """
        if simulation._formulation == "HJ" and self.integrate is True:
            return simulation.Me * self._s_m
        return self._s_m


class RawVec(RawVec_e, RawVec_m):
    """User-provided electric (s_e) and magnetic (s_m) source terms.

    Parameters
    ----------
    receiver_list : list of SimPEG.electromagnetics.frequency_domain.receivers.BaseRx
        A list of FDEM receivers
    frequency : float
        Source frequency
    s_m: numpy.ndarray
        Magnetic source term
    s_e: numpy.ndarray
        Electric source term
    integrate : bool, default: ``False``
        If ``True``, integrate the source terms; i.e. multiply by Me matrix
    """

    def __init__(self, receiver_list, frequency, s_m, s_e, **kwargs):
        super().__init__(
            receiver_list=receiver_list,
            frequency=frequency,
            s_m=s_m,
            s_e=s_e,
            **kwargs,
        )


class MagDipole(BaseFDEMSrc):
    r"""
    Point magnetic dipole source calculated by taking the curl of a magnetic
    vector potential. By taking the discrete curl, we ensure that the magnetic
    flux density is divergence free (no magnetic monopoles!).

    This approach uses a primary-secondary in frequency. Here we show the
    derivation for E-B formulation noting that similar steps are followed for
    the H-J formulation.

    .. math::
        \mathbf{C} \mathbf{e} + i \omega \mathbf{b} = \mathbf{s_m} \\\\
        {\mathbf{C}^T \mathbf{M_{\mu^{-1}}^f} \mathbf{b} -
        \mathbf{M_{\sigma}^e} \mathbf{e} = \mathbf{s_e}}

    We split up the fields and :math:`\mu^{-1}` into primary
    (:math:`\mathbf{P}`) and secondary (:math:`\mathbf{S}`) components

    - :math:`\mathbf{e} = \mathbf{e^P} + \mathbf{e^S}`
    - :math:`\mathbf{b} = \mathbf{b^P} + \mathbf{b^S}`
    - :math:`\\boldsymbol{\mu}^{\mathbf{-1}} =
      \\boldsymbol{\mu}^{\mathbf{-1}^\mathbf{P}} +
      \\boldsymbol{\mu}^{\mathbf{-1}^\mathbf{S}}`

    and define a zero-frequency primary simulation, noting that the source is
    generated by a divergence free electric current

    .. math::
        \mathbf{C} \mathbf{e^P} = \mathbf{s_m^P} = 0 \\\\
        {\mathbf{C}^T \mathbf{{M_{\mu^{-1}}^f}^P} \mathbf{b^P} -
        \mathbf{M_{\sigma}^e} \mathbf{e^P} = \mathbf{M^e} \mathbf{s_e^P}}

    Since :math:`\mathbf{e^P}` is curl-free, divergence-free, we assume that
    there is no constant field background, the :math:`\mathbf{e^P} = 0`, so our
    primary problem is

    .. math::
        \mathbf{e^P} =  0 \\\\
            {\mathbf{C}^T \mathbf{{M_{\mu^{-1}}^f}^P} \mathbf{b^P} =
            \mathbf{s_e^P}}

    Our secondary problem is then

    .. math::
        \mathbf{C} \mathbf{e^S} + i \omega \mathbf{b^S} =
        - i \omega \mathbf{b^P} \\\\
        {\mathbf{C}^T \mathbf{M_{\mu^{-1}}^f} \mathbf{b^S} -
        \mathbf{M_{\sigma}^e} \mathbf{e^S} =
        -\mathbf{C}^T \mathbf{{M_{\mu^{-1}}^f}^S} \mathbf{b^P}}

    Parameters
    ----------
    receiver_list : list of SimPEG.electromagnetics.frequency_domain.receivers.BaseRx
        A list of FDEM receivers
    frequency : float
        Source frequency
    location : (dim) numpy.ndarray, default: numpy.r_[0., 0., 0.]
        Source location.
    moment : float
        Magnetic dipole moment amplitude
    orientation : {'z', x', 'y'} or (dim) numpy.ndarray
        Orientation of the dipole.
    mu : float
        Background magnetic permeability
    """

    def __init__(
        self,
        receiver_list,
        frequency,
        location=None,
        moment=1.0,
        orientation="z",
        mu=mu_0,
        **kwargs,
    ):
        if location is None:
            location = np.r_[0.0, 0.0, 0.0]

        super().__init__(
            receiver_list=receiver_list,
            frequency=frequency,
            location=location,
            **kwargs,
        )

        self.moment = moment
        self.orientation = orientation
        self.mu = mu

    @property
    def location(self):
        """Location of the dipole

        Returns
        -------
        (3) numpy.ndarray of float
            xyz dipole location
        """
        return self._location

    @location.setter
    def location(self, vec):
        self._location = validate_location_property("location", vec, 3)

    @property
    def moment(self):
        """Amplitude of the dipole moment of the magnetic dipole (:math:`A/m^2`)

        Returns
        -------
        float
            Amplitude of the dipole moment of the magnetic dipole (:math:`A/m^2`)
        """
        return self._moment

    @moment.setter
    def moment(self, value):
        self._moment = validate_float("moment", value, min_val=0.0)

    @property
    def orientation(self):
        """Orientation of the dipole as a normalized vector

        Returns
        -------
        (3) numpy.ndarray of float
            dipole orientation, normalized to unit magnitude
        """
        return self._orientation

    @orientation.setter
    def orientation(self, var):
        self._orientation = validate_direction("orientation", var, dim=3)

    @property
    def mu(self):
        """Magnetic permeability in H/m

        Returns
        -------
        float
            Magnetic permeability in H/m
        """
        return self._mu

    @mu.setter
    def mu(self, value):
        value = validate_float("mu", value, min_val=mu_0)
        self._mu = value

    @property
    def _dipole(self):
        if getattr(self, "__dipole", None) is None:
            self.__dipole = MagneticDipoleWholeSpace(
                mu=self.mu,
                orientation=self.orientation,
                location=self.location,
                moment=self.moment,
            )
        return self.__dipole

    def _srcFct(self, obsLoc, coordinates="cartesian"):
        return self._dipole.vector_potential(obsLoc, coordinates=coordinates)

    def bPrimary(self, simulation):
        """Compute primary magnetic flux density.

        Note that we compute analytic vector potential and take numerical
        curl do it is divergence free on the mesh.

        Parameters
        ----------
        simulation : BaseFDEMSimulation
            A SimPEG FDEM simulation

        Returns
        -------
        numpy.ndarray
            Primary magnetic flux density
        """
        formulation = simulation._formulation
        coordinates = "cartesian"

        if formulation == "EB":
            gridX = simulation.mesh.gridEx
            gridY = simulation.mesh.gridEy
            gridZ = simulation.mesh.gridEz
            C = simulation.mesh.edgeCurl

        elif formulation == "HJ":
            gridX = simulation.mesh.gridFx
            gridY = simulation.mesh.gridFy
            gridZ = simulation.mesh.gridFz
            C = simulation.mesh.edgeCurl.T

        if simulation.mesh._meshType == "CYL":
            coordinates = "cylindrical"

            if simulation.mesh.isSymmetric is True:
                if not (np.linalg.norm(self.orientation - np.r_[0.0, 0.0, 1.0]) < 1e-6):
                    raise AssertionError(
                        "for cylindrical symmetry, the dipole must be oriented"
                        " in the Z direction"
                    )
                a = self._srcFct(gridY)[:, 1]

                return C * a

        ax = self._srcFct(gridX, coordinates)[:, 0]
        ay = self._srcFct(gridY, coordinates)[:, 1]
        az = self._srcFct(gridZ, coordinates)[:, 2]
        a = np.concatenate((ax, ay, az))

        return C * a

    def hPrimary(self, simulation):
        """Compute primary magnetic field.

        Note that we compute analytic vector potential and take numerical
        curl so that B is divergence-free.

        Parameters
        ----------
        simulation : BaseFDEMSimulation
            A SimPEG FDEM simulation

        Returns
        -------
        numpy.ndarray
            Primary magnetic field
        """
        if simulation._formulation == "1D":
            if getattr(self, "_1d_h", None) is None:
                dipole = self._dipole
                out = []
                for rx in self.receiver_list:
                    if rx.use_source_receiver_offset:
                        locs = rx.locations + self.location
                    else:
                        locs = rx.locations
                    h_rx = dipole.magnetic_field(locs)
                    out.append(h_rx @ rx.orientation)
                self._1d_h = out
            return self._1d_h
        b = self.bPrimary(simulation)
        return 1.0 / self.mu * b

    def s_m(self, simulation):
        """Magnetic source term (s_m)

        Parameters
        ----------
        simulation : BaseFDEMSimulation
            SimPEG FDEM simulation

        Returns
        -------
        numpy.ndarray
            Magnetic source term on mesh.
        """

        b_p = self.bPrimary(simulation)
        if simulation._formulation == "HJ":
            b_p = simulation.Me * b_p
        return -1j * omega(self.frequency) * b_p

    def s_e(self, simulation):
        """Electric source term (s_e)

        Parameters
        ----------
        simulation : BaseFDEMSimulation
            SimPEG FDEM simulation

        Returns
        -------
        numpy.ndarray
            Electric source term on mesh.
        """

        if all(np.r_[self.mu] == np.r_[simulation.mu]):
            return Zero()
        else:
            formulation = simulation._formulation

            if formulation == "EB":
                mui_s = simulation.mui - 1.0 / self.mu
                MMui_s = simulation.mesh.getFaceInnerProduct(mui_s)
                C = simulation.mesh.edgeCurl
            elif formulation == "HJ":
                mu_s = simulation.mu - self.mu
                MMui_s = simulation.mesh.getEdgeInnerProduct(mu_s, invMat=True)
                C = simulation.mesh.edgeCurl.T

            return -C.T * (MMui_s * self.bPrimary(simulation))

    def s_eDeriv(self, simulation, v, adjoint=False):
        if not hasattr(simulation, "muMap") or not hasattr(simulation, "muiMap"):
            return Zero()
        else:
            formulation = simulation._formulation

            if formulation == "EB":
                mui_s = simulation.mui - 1.0 / self.mu
                MMui_sDeriv = (
                    simulation.mesh.getFaceInnerProductDeriv(mui_s)(
                        self.bPrimary(simulation)
                    )
                    * simulation.muiDeriv
                )
                C = simulation.mesh.edgeCurl

                if adjoint:
                    return -MMui_sDeriv.T * (C * v)

                return -C.T * (MMui_sDeriv * v)

            elif formulation == "HJ":
                return Zero()
                # raise NotImplementedError
                mu_s = simulation.mu - self.mu
                MMui_s = simulation.mesh.getEdgeInnerProduct(mu_s, invMat=True)
                C = simulation.mesh.edgeCurl.T

                return -C.T * (MMui_s * self.bPrimary(simulation))


class MagDipole_Bfield(MagDipole):

    """
    Point magnetic dipole source calculated with the analytic solution for the
    fields from a magnetic dipole. No discrete curl is taken, so the magnetic
    flux density may not be strictly divergence free.

    This approach uses a primary-secondary in frequency in the same fashion as
    the MagDipole.

    Parameters
    ----------
    receiver_list : list of SimPEG.electromagnetics.frequency_domain.receivers.BaseRx
        A list of FDEM receivers
    frequency : float
        Source frequency
    location : (dim) numpy.ndarray, default: np.r_[0., 0., 0.]
        Source location.
    moment : float
        Magnetic dipole moment amplitude
    orientation : {'z', x', 'y'} or (dim) numpy.ndarray
        Orientation of the dipole.
    mu : float
        Background magnetic permeability
    """

    def __init__(self, receiver_list, frequency, location=None, **kwargs):
        super().__init__(
            receiver_list=receiver_list,
            frequency=frequency,
            location=location,
            **kwargs,
        )

    def _srcFct(self, obsLoc, coordinates="cartesian"):
        if getattr(self, "_dipole", None) is None:
            self._dipole = MagneticDipoleWholeSpace(
                mu=self.mu,
                orientation=self.orientation,
                location=self.location,
                moment=self.moment,
            )
        return self._dipole.magnetic_flux_density(obsLoc, coordinates=coordinates)

    def bPrimary(self, simulation):
        """
        The primary magnetic flux density from the analytic solution for
        magnetic fields from a dipole

        :param BaseFDEMSimulation simulation: FDEM simulation
        :rtype: numpy.ndarray
        :return: primary magnetic field
        """

        formulation = simulation._formulation
        coordinates = "cartesian"

        if formulation == "EB":
            gridX = simulation.mesh.gridFx
            gridY = simulation.mesh.gridFy
            gridZ = simulation.mesh.gridFz

        elif formulation == "HJ":
            gridX = simulation.mesh.gridEx
            gridY = simulation.mesh.gridEy
            gridZ = simulation.mesh.gridEz

        if simulation.mesh._meshType == "CYL":
            coordinates = "cylindrical"
            if simulation.mesh.isSymmetric:
                bx = self._srcFct(gridX)[:, 0]
                bz = self._srcFct(gridZ)[:, 2]
                b = np.concatenate((bx, bz))
        else:
            bx = self._srcFct(gridX, coordinates=coordinates)[:, 0]
            by = self._srcFct(gridY, coordinates=coordinates)[:, 1]
            bz = self._srcFct(gridZ, coordinates=coordinates)[:, 2]
            b = np.concatenate((bx, by, bz))

        return mkvc(b)


class CircularLoop(MagDipole):
    """
    Circular loop magnetic source calculated by taking the curl of a magnetic
    vector potential. By taking the discrete curl, we ensure that the magnetic
    flux density is divergence free (no magnetic monopoles!).

    This approach uses a primary-secondary in frequency in the same fashion as
    the MagDipole.

    Parameters
    ----------
    receiver_list : list of SimPEG.electromagnetics.frequency_domain.receivers.BaseRx
        A list of FDEM receivers
    frequency : float
        Source frequency
    location : (dim) np.ndarray, default: np.r_[0., 0., 0.]
        Source location.
    moment : float
        Magnetic dipole moment amplitude
    orientation : {'z', x', 'y'} or (dim) numpy.ndarray
        Orientation of the dipole.
    mu : float
        Background magnetic permeability
    orientation : str, default: 'z'
        Loop orientation. One of ('x', 'y', 'z')
    radius : float, default: 1.0
        Loop radius
    current : float, default: 1.0
        Source current
    mu : float
        Background magnetic permeability
    """

    def __init__(
        self,
        receiver_list,
        frequency,
        location=None,
        orientation="z",
        radius=1.0,
        current=1.0,
        n_turns=1,
        mu=mu_0,
        **kwargs,
    ):
        kwargs.pop("moment", None)
        N = kwargs.pop("N", None)
        if N is not None:
            self.N = N
        else:
            self.n_turns = n_turns
        super().__init__(
            receiver_list=receiver_list,
            frequency=frequency,
            location=location,
            **kwargs,
        )

        self.orientation = orientation
        self.mu = mu
        self.radius = radius
        self.current = current

<<<<<<< HEAD
=======
    # n_turns = properties.Integer("number of turns in the loop", default=1)

>>>>>>> fd521dc4
    @property
    def radius(self):
        """Loop radius

        Returns
        -------
        float
            Loop radius
        """
        return self._radius

    @radius.setter
    def radius(self, rad):
        rad = validate_float("radius", rad, min_val=0, inclusive_min=False)
        self._radius = rad

    @property
    def current(self):
        """Source current

        Returns
        -------
        float
            Source current
        """
        return self._current

    @current.setter
    def current(self, I):
        I = validate_float("current", I)
        if np.abs(I) == 0.0:
            raise ValueError("current must be non-zero.")
        self._current = I

    # def __init__(self, receiver_list=None, frequency=None, location=None, **kwargs):
    #     super(CircularLoop, self).__init__(receiver_list, frequency, location, **kwargs)

    @property
    def moment(self):
        """Dipole moment of the loop.

        The dipole moment is given by :math:`I\\pi r^2`

        Returns
        -------
        float
            Dipole moment of the loop
        """
        return np.pi * self.radius ** 2 * np.abs(self.current) * self.n_turns

    @moment.setter
    def moment(self, value):
        warnings.warn(
            "Moment is not set as a property. I is the product"
            "of the loop radius and transmitter current"
        )
        pass

    @property
    def n_turns(self):
        """Number of turns in the loop.

        Returns
        -------
        int
        """
        return self._n_turns

    @n_turns.setter
    def n_turns(self, value):
        self._n_turns = validate_integer("n_turns", value, min_val=1)


    def _srcFct(self, obsLoc, coordinates="cartesian"):
        if getattr(self, "_loop", None) is None:
            self._loop = CircularLoopWholeSpace(
                mu=self.mu,
                location=self.location,
                orientation=self.orientation,
                radius=self.radius,
                current=self.current,
            )
        return self.n_turns * self._loop.vector_potential(obsLoc, coordinates)

    N = deprecate_property(n_turns, "N", "n_turns", removal_version="0.19.0")

class PrimSecSigma(BaseFDEMSrc):
    def __init__(
        self, receiver_list=None, frequency=None, sigBack=None, ePrimary=None, **kwargs
    ):
        self.sigBack = sigBack

        BaseFDEMSrc.__init__(
            self,
            receiver_list=receiver_list,
            frequency=frequency,
            _ePrimary=ePrimary,
            **kwargs,
        )

    def s_e(self, simulation):
        return (
            simulation.MeSigma - simulation.mesh.getEdgeInnerProduct(self.sigBack)
        ) * self.ePrimary(simulation)

    def s_eDeriv(self, simulation, v, adjoint=False):
        if adjoint:
            return simulation.MeSigmaDeriv(self.ePrimary(simulation), v, adjoint)
        return simulation.MeSigmaDeriv(self.ePrimary(simulation), v, adjoint)


class PrimSecMappedSigma(BaseFDEMSrc):
    """
    Primary-Secondary Source in which a mapping is provided to put the current
    model onto the primary mesh. This is solved on every model update.
    There are a lot of layers to the derivatives here!

    Parameters
    ----------
    receiver_list : list of SimPEG.electromagnetics.frequency_domain.receiver.BaseRx
        List of FDEM receivers
    frequency : float
        Frequency
    primarySimulation : BaseFDEMSimulation
        Base simulation
    primarySurvey : BaseEMSimulation
        Primary FDEM survey
    map2meshSecondary : maps.BaseMap
        Mapping current model to act as primary model on the secondary mesh
    """

    def __init__(
        self,
        receiver_list=None,
        frequency=None,
        primarySimulation=None,
        primarySurvey=None,
        map2meshSecondary=None,
        **kwargs,
    ):

        self.primarySimulation = primarySimulation
        self.primarySurvey = primarySurvey

        if getattr(self.primarySimulation, "survey", None) is None:
            self.primarySimulation.survey = self.primarySurvey

        self.map2meshSecondary = map2meshSecondary

        BaseFDEMSrc.__init__(
            self, receiver_list=receiver_list, frequency=frequency, **kwargs
        )

    def _ProjPrimary(self, simulation, locType, locTypeTo):
        # TODO: if meshes have not changed, store the projection
        # if getattr(self, '__ProjPrimary', None) is None:

        # TODO: implement for HJ formulation
        if simulation._formulation == "EB":
            pass
        else:
            raise NotImplementedError(
                "PrimSecMappedSigma Source has not been implemented for {} "
                "formulation".format(simulation._formulation)
            )

        # TODO: only set up for tensot meshes (Tree meshes should be easy/done)
        # but have not been tried or tested.
        assert simulation.mesh._meshType in [
            "TENSOR"
        ], "PrimSecMappedSigma source has not been implemented for {}".format(
            simulation.mesh._meshType
        )

        # if EB formulation, interpolate E, elif HJ interpolate J
        # if self.primarySimulation._formulation == 'EB':
        #     locType = 'E'
        # elif self.primarySimulation._formulation == 'HJ':
        #     locType = 'F'

        # get interpolation mat from primary mesh to secondary mesh
        if self.primarySimulation.mesh._meshType == "CYL":
            return self.primarySimulation.mesh.getInterpolationMatCartMesh(
                simulation.mesh, locType=locType, locTypeTo=locTypeTo
            )
        return self.primarySimulation.mesh.getInterploationMat(
            simulation.mesh, locType=locType, locTypeTo=locTypeTo
        )

        # return self.__ProjPrimary

    def _primaryFields(self, simulation, fieldType=None, f=None):
        # TODO: cache and check if simulation.curModel has changed

        if f is None:
            f = self.primarySimulation.fields(simulation.model)

        if fieldType is not None:
            return f[:, fieldType]
        return f

    def _primaryFieldsDeriv(self, simulation, v, adjoint=False, f=None):
        # TODO: this should not be hard-coded for j
        # jp = self._primaryFields(simulation)[:,'j']

        # TODO: pull apart Jvec so that don't have to copy paste this code in
        # A = self.primarySimulation.getA(self.frequency)
        # Ainv = self.primarySimulation.solver(A, **self.primarySimulation.solver_opts) # create the concept of Ainv (actually a solve)

        if f is None:
            f = self._primaryFields(simulation.sigma, f=f)

        freq = self.frequency

        A = self.primarySimulation.getA(freq)
        src = self.primarySurvey.source_list[0]
        u_src = mkvc(f[src, self.primarySimulation._solutionType])

        if adjoint is True:
            Jtv = np.zeros(simulation.sigmaMap.nP, dtype=complex)
            ATinv = self.primarySimulation.solver(
                A.T, **self.primarySimulation.solver_opts
            )
            df_duTFun = getattr(
                f,
                "_{0}Deriv".format(
                    "e" if self.primarySimulation._formulation == "EB" else "j"
                ),
                None,
            )
            df_duT, df_dmT = df_duTFun(src, None, v, adjoint=True)

            ATinvdf_duT = ATinv * df_duT

            dA_dmT = self.primarySimulation.getADeriv(
                freq, u_src, ATinvdf_duT, adjoint=True
            )
            dRHS_dmT = self.primarySimulation.getRHSDeriv(
                freq, src, ATinvdf_duT, adjoint=True
            )

            du_dmT = -dA_dmT + dRHS_dmT

            Jtv += df_dmT + du_dmT

            ATinv.clean()

            return mkvc(Jtv)

        # create the concept of Ainv (actually a solve)
        Ainv = self.primarySimulation.solver(A, **self.primarySimulation.solver_opts)

        # for src in self.survey.get_sources_by_frequency(freq):
        dA_dm_v = self.primarySimulation.getADeriv(freq, u_src, v)
        dRHS_dm_v = self.primarySimulation.getRHSDeriv(freq, src, v)
        du_dm_v = Ainv * (-dA_dm_v + dRHS_dm_v)

        # if self.primarySimulation._formulation == 'EB':
        df_dmFun = getattr(
            f,
            "_{0}Deriv".format(
                "e" if self.primarySimulation._formulation == "EB" else "j"
            ),
            None,
        )
        # elif self.primarySimulation._formulation == 'HJ':
        #     df_dmFun = getattr(f, '_{0}Deriv'.format('j'), None)
        df_dm_v = df_dmFun(src, du_dm_v, v, adjoint=False)
        # Jv[src, rx] = rx.evalDeriv(src, self.mesh, f, df_dm_v)
        Ainv.clean()

        return df_dm_v

        # return self.primarySimulation.Jvec(simulation.curModel, v, f=f)

    def ePrimary(self, simulation, f=None):
        if f is None:
            f = self._primaryFields(simulation)

        if self.primarySimulation._formulation == "EB":
            ep = self._ProjPrimary(simulation, "E", "E") * f[:, "e"]
        elif self.primarySimulation._formulation == "HJ":
            ep = self._ProjPrimary(simulation, "F", "E") * (
                self.primarySimulation.MfI * (self.primarySimulation.MfRho * f[:, "j"])
            )

        return mkvc(ep)

    def ePrimaryDeriv(self, simulation, v, adjoint=False, f=None):

        if f is None:
            f = self._primaryFields(simulation)

        # if adjoint is True:
        #     raise NotImplementedError
        if self.primarySimulation._formulation == "EB":
            if adjoint is True:
                epDeriv = self._primaryFieldsDeriv(
                    simulation,
                    (self._ProjPrimary(simulation, "E", "E").T * v),
                    f=f,
                    adjoint=adjoint,
                )
            else:
                epDeriv = self._ProjPrimary(
                    simulation, "E", "E"
                ) * self._primaryFieldsDeriv(simulation, v, f=f)
        elif self.primarySimulation._formulation == "HJ":
            if adjoint is True:
                PTv = self.primarySimulation.MfI.T * (
                    self._ProjPrimary(simulation, "F", "E").T * v
                )
                epDeriv = self.primarySimulation.MfRhoDeriv(
                    f[:, "j"], PTv, adjoint
                ) + self._primaryFieldsDeriv(
                    simulation,
                    self.primarySimulation.MfRho.T * PTv,
                    adjoint=adjoint,
                    f=f,
                )
            else:
                epDeriv = self._ProjPrimary(simulation, "F", "E") * (
                    self.primarySimulation.MfI
                    * (
                        self.primarySimulation.MfRhoDeriv(f[:, "j"], v, adjoint)
                        + (
                            self.primarySimulation.MfRho
                            * self._primaryFieldsDeriv(simulation, v, f=f)
                        )
                    )
                )

        return mkvc(epDeriv)

    def bPrimary(self, simulation, f=None):
        if f is None:
            f = self._primaryFields(simulation)

        if self.primarySimulation._formulation == "EB":
            bp = self._ProjPrimary(simulation, "F", "F") * f[:, "b"]
        elif self.primarySimulation._formulation == "HJ":
            bp = self._ProjPrimary(simulation, "E", "F") * (
                self.primarySimulation.MeI * (self.primarySimulation.MeMu * f[:, "h"])
            )

        return mkvc(bp)

    def s_e(self, simulation, f=None):
        """Electric source term (s_m)

        Parameters
        ----------
        simulation : BaseFDEMSimulation
            SimPEG FDEM simulation
        f : SimPEG.electromagnetics.frequency_domain.field.FieldsFDEM
            A SimPEG FDEM fields object

        Returns
        -------
        numpy.ndarray
            Electric source term on mesh.
        """
        sigmaPrimary = self.map2meshSecondary * simulation.model

        return mkvc(
            (simulation.MeSigma - simulation.mesh.getEdgeInnerProduct(sigmaPrimary))
            * self.ePrimary(simulation, f=f)
        )

    def s_eDeriv(self, simulation, v, adjoint=False):

        sigmaPrimary = self.map2meshSecondary * simulation.model
        sigmaPrimaryDeriv = self.map2meshSecondary.deriv(simulation.model)

        f = self._primaryFields(simulation)
        ePrimary = self.ePrimary(simulation, f=f)

        if adjoint is True:
            return (
                simulation.MeSigmaDeriv(ePrimary, v, adjoint)
                - (
                    sigmaPrimaryDeriv.T
                    * simulation.mesh.getEdgeInnerProductDeriv(sigmaPrimary)(ePrimary).T
                    * v
                )
                + self.ePrimaryDeriv(
                    simulation,
                    (
                        simulation.MeSigma
                        - simulation.mesh.getEdgeInnerProduct(sigmaPrimary)
                    ).T
                    * v,
                    adjoint=adjoint,
                    f=f,
                )
            )

        return (
            simulation.MeSigmaDeriv(ePrimary, v, adjoint)
            - simulation.mesh.getEdgeInnerProductDeriv(sigmaPrimary)(ePrimary)
            * (sigmaPrimaryDeriv * v)
            + (simulation.MeSigma - simulation.mesh.getEdgeInnerProduct(sigmaPrimary))
            * self.ePrimaryDeriv(simulation, v, adjoint=adjoint, f=f)
        )


class LineCurrent(BaseFDEMSrc):
    """Line current source.

    Given the wire path provided by the (n_loc, 3) locations array,
    the cells intersected by the wire path are identified and integrated
    source terms are computed.

    Parameters
    ----------
    receiver_list : list of SimPEG.electromagnetics.frequency_domain.receivers.BaseRx
        List of FDEM receivers
    frequency : float
        Source frequency
    locations : (n,3) numpy.ndarray
        Array defining the node locations for the wire path. For inductive sources,
        you must close the loop.
    """

    def __init__(
        self,
        receiver_list=None,
        frequency=None,
        location=None,
        current=1.0,
        mu=mu_0,
        **kwargs,
    ):

        BaseFDEMSrc.__init__(
            self,
            receiver_list=receiver_list,
            frequency=frequency,
            location=location,
            **kwargs,
        )

        self.current = current
        self.mu = mu

    @property
    def location(self):
        """Line current nodes locations

        Returns
        -------
        (n, 3) np.ndarray
            Line current node locations.
        """
        return self._location

    @location.setter
    def location(self, loc):
        loc = validate_ndarray_with_shape("location", loc, shape=("*", 3))
        self._location = loc

    @property
    def current(self):
        """Source current

        Returns
        -------
        float
            Source current
        """
        return self._current

    @current.setter
    def current(self, I):
        I = validate_float("current", I)
        if np.abs(I) == 0.0:
            raise ValueError("current must be non-zero.")
        self._current = I

    def Mejs(self, simulation):
        """Integrated electrical source term on edges

        Parameters
        ----------
        simulation : SimPEG.electromagnetics.frequency_domain.simulation.BaseFDEMSimulation
            Base FDEM simulation

        Returns
        -------
        numpy.ndarray of length (mesh.nE)
            Contains the source term for all x, y, and z edges of the mesh.
        """
        if getattr(self, "_Mejs", None) is None:
            mesh = simulation.mesh
            locs = self.location
            self._Mejs = self.current * segmented_line_current_source_term(mesh, locs)
        return self.current * self._Mejs

    def Mfjs(self, simulation):
        """Integrated electrical source term on faces

        Parameters
        ----------
        simulation : SimPEG.electromagnetics.frequency_domain.simulation.BaseFDEMSimulation
            Base FDEM simulation

        Returns
        -------
        numpy.ndarray of length (mesh.nF)
            Contains the source term for all x, y, and z faces of the mesh.
        """
        if getattr(self, "_Mfjs", None) is None:
            self._Mfjs = line_through_faces(
                simulation.mesh, self.location, normalize_by_area=True
            )
        return self.current * self._Mfjs

    def getRHSdc(self, simulation):
        """Right-hand side for galvanic source term

        Parameters
        ----------
        simulation : SimPEG.electromagnetics.frequency_domain.simulation.BaseFDEMSimulation
            Base FDEM simulation

        Returns
        -------
        numpy.ndarray
            Right-hand side of galvanic source term. On edges for 'EB' formulation,
            and on faces for 'HJ' formulation.
        """
        if simulation._formulation == "EB":
            Grad = simulation.mesh.nodalGrad
            return Grad.T * self.Mejs(simulation)
        elif simulation._formulation == "HJ":
            Div = sdiag(simulation.mesh.vol) * simulation.mesh.faceDiv
            return Div * self.Mfjs(simulation)

    def s_m(self, simulation):
        """Magnetic source term (s_m)

        Parameters
        ----------
        simulation : BaseFDEMSimulation
            SimPEG FDEM simulation

        Returns
        -------
        numpy.ndarray
            Magnetic source term on mesh.
        """
        return Zero()

    def s_e(self, simulation):
        """Electric source term (s_m)

        Parameters
        ----------
        simulation : BaseFDEMSimulation
            SimPEG FDEM simulation

        Returns
        -------
        numpy.ndarray
            Electric source term on mesh.
        """

        if simulation._formulation == "EB":
            return self.Mejs(simulation)
        elif simulation._formulation == "HJ":
            return self.Mfjs(simulation)


class LineCurrent1D(LineCurrent):
    def __init__(
        self, receiver_list, frequency, locations, n_points_per_path=3, **kwargs
    ):
        super().__init__(
            receiver_list, frequency=frequency, location=locations, **kwargs
        )
        self.n_points_per_path = n_points_per_path
        # calculate lateral dipole locations
        x, w = roots_legendre(self.n_points_per_path)
        xy_src_path = self.location[:, :2]
        n_path = len(xy_src_path) - 1
        xyks = []
        thetas = []
        weights = []
        for i_path in range(n_path):
            dx = xy_src_path[i_path + 1, 0] - xy_src_path[i_path, 0]
            dy = xy_src_path[i_path + 1, 1] - xy_src_path[i_path, 1]
            dl = np.sqrt(dx ** 2 + dy ** 2)
            theta = np.arctan2(dy, dx)
            lk = np.c_[(x + 1) * dl / 2, np.zeros(self.n_points_per_path)]

            R = np.array([[dx, -dy], [dy, dx]]) / dl
            xyk = lk.dot(R.T) + xy_src_path[i_path, :]

            xyks.append(xyk)
            thetas.append(theta * np.ones(xyk.shape[0]))
            weights.append(w * dl / 2)
        # store these for future evalution of integrals
        self._xyks = np.vstack(xyks)
        self._weights = np.hstack(weights)
        self._thetas = np.hstack(thetas)

    @property
    def n_quad_points(self):
        self._n_quad_points = len(self._weights)
        return self._n_quad_points

    @property
    def n_points_per_path(self):
        """The number of integration points for each line segment.

        Returns
        -------
        int
        """
        return self._n_points_per_path

    @n_points_per_path.setter
    def n_points_per_path(self, val):
        self._n_points_per_path = validate_type("n_points_per_path", val, int)

    def hPrimary(self, simulation):
        raise NotImplementedError(
            "Primary field calculation for LineCurrent1D has not been implemented"
        )<|MERGE_RESOLUTION|>--- conflicted
+++ resolved
@@ -781,11 +781,6 @@
         self.radius = radius
         self.current = current
 
-<<<<<<< HEAD
-=======
-    # n_turns = properties.Integer("number of turns in the loop", default=1)
-
->>>>>>> fd521dc4
     @property
     def radius(self):
         """Loop radius
@@ -819,9 +814,6 @@
         if np.abs(I) == 0.0:
             raise ValueError("current must be non-zero.")
         self._current = I
-
-    # def __init__(self, receiver_list=None, frequency=None, location=None, **kwargs):
-    #     super(CircularLoop, self).__init__(receiver_list, frequency, location, **kwargs)
 
     @property
     def moment(self):
@@ -857,7 +849,6 @@
     @n_turns.setter
     def n_turns(self, value):
         self._n_turns = validate_integer("n_turns", value, min_val=1)
-
 
     def _srcFct(self, obsLoc, coordinates="cartesian"):
         if getattr(self, "_loop", None) is None:
@@ -871,6 +862,7 @@
         return self.n_turns * self._loop.vector_potential(obsLoc, coordinates)
 
     N = deprecate_property(n_turns, "N", "n_turns", removal_version="0.19.0")
+
 
 class PrimSecSigma(BaseFDEMSrc):
     def __init__(
