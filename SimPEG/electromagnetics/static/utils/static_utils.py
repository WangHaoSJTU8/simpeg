--- conflicted
+++ resolved
@@ -978,29 +978,6 @@
         y1 = 0.0
         y2 = 0.0
         L = xy_2_r(x1, x2, y1, y2)
-<<<<<<< HEAD
-        nstn = int(np.floor(L / ds) + 1)
-        stn_x = x1 + np.array(range(int(nstn))) * ds
-
-        # Locations of poles and dipoles
-        if survey_type.lower() in ["pole-pole", "pole-dipole", "dipole-pole"]:
-            if np.size(topo) == 1:
-                P = np.c_[stn_x, topo * np.ones((nstn))]
-            else:
-                fun_interp = LinearNDInterpolator(topo[:, 0:2], topo[:, -1])
-                P = np.c_[stn_x, fun_interp(stn_x)]
-
-        if survey_type.lower() in ["pole-dipole", "dipole-pole", "dipole-dipole"]:
-            DP1 = stn_x - 0.5 * dh
-            DP2 = stn_x + 0.5 * dh
-            if np.size(topo) == 1:
-                DP1 = np.c_[DP1, topo * np.ones((nstn))]
-                DP2 = np.c_[DP2, topo * np.ones((nstn))]
-            else:
-                fun_interp = interp1d(topo[:, 0], topo[:, -1])
-                DP1 = np.c_[DP1, fun_interp(DP1)]
-                DP2 = np.c_[DP2, fun_interp(DP2)]
-=======
         nstn = int(np.floor(L / station_spacing) + 1)
         stn_x = x1 + np.array(range(int(nstn))) * station_spacing
 
@@ -1010,7 +987,7 @@
         else:
             fun_interp = interp1d(topo[:, 0], topo[:, -1])
             P = np.c_[stn_x, fun_interp(stn_x)]
->>>>>>> 4bbd097c
+
 
     # Build list of Tx-Rx locations depending on survey type
     # Dipole-dipole: Moving tx with [a] spacing -> [AB a MN1 a MN2 ... a MNn]
