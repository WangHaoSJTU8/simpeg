--- conflicted
+++ resolved
@@ -2,8 +2,6 @@
 from ...utils import mkvc
 import discretize
 import warnings
-<<<<<<< HEAD
-
 
 def line(a, t, l):
     """
@@ -11,8 +9,6 @@
         0 <= t <= 1
     """
     return a + t * l
-=======
->>>>>>> c4e60ea2
 
 
 def edge_basis_function(t, a1, l1, h1, a2, l2, h2):
@@ -49,15 +45,14 @@
     lx = bx - ax
     ly = by - ay
     lz = bz - az
-<<<<<<< HEAD
+
     l_ = np.sqrt(lx ** 2 + ly ** 2 + lz ** 2)
 
     if l_ == 0:
         sx = np.zeros((4, 1))
         sy = np.zeros((4, 1))
         sz = np.zeros((4, 1))
-=======
->>>>>>> c4e60ea2
+
 
     # integration using Simpson's rule
     sx = _simpsons_rule(ay, ly, hy, az, lz, hz) * lx
@@ -76,15 +71,10 @@
 
 def segmented_line_current_source_term(mesh, locs):
     """Calculate a source term for a line current source on a mesh
-<<<<<<< HEAD
+
     Given a discretize mesh, compute the source vector for a unit current flowing
     along the segmented line path with vertices defined by `locs`.
-=======
-
-    Given a discretize mesh, compute the source vector for a unit current flowing
-    along the segmented line path with vertices defined by `locs`.
-
->>>>>>> c4e60ea2
+
     Parameters
     ----------
     mesh : discretize.TreeMesh or discretize.TensorMesh
@@ -92,51 +82,11 @@
     locs : numpy.ndarray
         The array of locations of consecutive points along the polygonal path.
         in a shape of (n_points, 3)
-<<<<<<< HEAD
-=======
-
->>>>>>> c4e60ea2
+
     Returns
     -------
     numpy.ndarray of length (mesh.nE)
         Contains the source term for all x, y, and z edges of the mesh.
-<<<<<<< HEAD
-    Notes
-    -----
-    You can create a closed loop by setting the first and end point to be the same.
-    """
-    if isinstance(mesh, discretize.TensorMesh):
-        return _poly_line_source_tens(mesh, locs)
-    elif isinstance(mesh, discretize.TreeMesh):
-        return _poly_line_source_tree(mesh, locs)
-
-
-def _poly_line_source_tens(mesh, locs):
-    """
-        Given a tensor product mesh with origin at (x0,y0,z0) and cell sizes
-        hx, hy, hz, compute the source vector for a unit current flowing along
-        the polygon with vertices px, py, pz.
-        The 3-D arrays sx, sy, sz contain the source terms for all x/y/z-edges
-        of the tensor product mesh.
-        Modified from matlab code:
-            getSourceTermLineCurrentPolygon(x0,y0,z0,hx,hy,hz,px,py,pz)
-            Christoph Schwarzbach, February 2014
-    """
-    # number of cells
-    xorig = mesh.x0
-    hx, hy, hz = mesh.h
-    px = locs[:, 0]
-    py = locs[:, 1]
-    pz = locs[:, 2]
-    nx = len(hx)
-    ny = len(hy)
-    nz = len(hz)
-    x0, y0, z0 = xorig[0], xorig[1], xorig[2]
-    # nodal grid
-    x = np.r_[x0, x0 + np.cumsum(hx)]
-    y = np.r_[y0, y0 + np.cumsum(hy)]
-    z = np.r_[z0, z0 + np.cumsum(hz)]
-=======
 
     Notes
     -----
@@ -173,7 +123,6 @@
     px = locs[:, 0]
     py = locs[:, 1]
     pz = locs[:, 2]
->>>>>>> c4e60ea2
 
     # discrete edge function
     sx = np.zeros((nx, ny + 1, nz + 1))
@@ -271,8 +220,10 @@
 
 def _poly_line_source_tree(mesh, locs):
     """Calculate a source term for a line current source on a OctTreeMesh
+
     Given an OcTreeMesh compute the source vector for a unit current flowing
     along the polygon with vertices px, py, pz.
+
     Parameters
     ----------
     mesh : discretize.TreeMesh
@@ -280,38 +231,13 @@
     px, py, pz : 1D numpy.array
         The 1D arrays contain the x, y, and z, locations of consecutive points
         along the polygonal path
+
     Returns
     -------
     numpy.ndarray of length (mesh.nE)
         Contains the source term for all x, y, and z edges of the OcTreeMesh.
     """
 
-<<<<<<< HEAD
-=======
-    return np.r_[mkvc(sx), mkvc(sy), mkvc(sz)]
-
-
-def _poly_line_source_tree(mesh, locs):
-    """Calculate a source term for a line current source on a OctTreeMesh
-
-    Given an OcTreeMesh compute the source vector for a unit current flowing
-    along the polygon with vertices px, py, pz.
-
-    Parameters
-    ----------
-    mesh : discretize.TreeMesh
-        The OctTreeMesh (3D) for the system.
-    px, py, pz : 1D numpy.array
-        The 1D arrays contain the x, y, and z, locations of consecutive points
-        along the polygonal path
-
-    Returns
-    -------
-    numpy.ndarray of length (mesh.nE)
-        Contains the source term for all x, y, and z edges of the OcTreeMesh.
-    """
-
->>>>>>> c4e60ea2
     px = locs[:, 0]
     py = locs[:, 1]
     pz = locs[:, 2]
@@ -394,11 +320,8 @@
 def getSourceTermLineCurrentPolygon(xorig, hx, hy, hz, px, py, pz):
     warnings.warn(
         "getSourceTermLineCurrentPolygon has been deprecated and will be"
-<<<<<<< HEAD
-        "removed in SimPEG 0.15.0. Please use segmented_line_current_source_term.",
-=======
         "removed in SimPEG 0.16.0. Please use segmented_line_current_source_term.",
->>>>>>> c4e60ea2
+
         DeprecationWarning,
     )
     mesh = discretize.TensorMesh((hx, hy, hz), x0=xorig)
