import time
import sys
import numpy as np
import properties
from discretize.utils import isScalar
from scipy.constants import mu_0
from ...utils.code_utils import deprecate_class

from ...utils import mkvc, sdiag
from ..frequency_domain.simulation import BaseFDEMSimulation, Simulation3DElectricField
from ..utils import omega
from .survey import Data, Survey1D
from .fields import (
    Fields1DPrimarySecondary,
    Fields1DElectricField,
    Fields1DMagneticFluxDensity,
)


class BaseNSEMSimulation(BaseFDEMSimulation):
    """
    Base class for all Natural source problems.
    """

    # fieldsPair = BaseNSEMFields

    # def __init__(self, mesh, **kwargs):
    #     super(BaseNSEMSimulation, self).__init__()
    #     BaseFDEMProblem.__init__(self, mesh, **kwargs)
    #     setKwargs(self, **kwargs)
    # # Set the default pairs of the problem
    # surveyPair = Survey
    # dataPair = Data

    # Notes:
    # Use the fields and devs methods from BaseFDEMProblem

    # NEED to clean up the Jvec and Jtvec to use Zero and Identities for None components.
    def Jvec(self, m, v, f=None):
        """
        Function to calculate the data sensitivities dD/dm times a vector.

        :param numpy.ndarray m: conductivity model (nP,)
        :param numpy.ndarray v: vector which we take sensitivity product with (nP,)
        :param SimPEG.electromagnetics.frequency_domain.fields.FieldsFDEM (optional) u: NSEM fields object, if not given it is calculated
        :rtype: numpy.ndarray
        :return: Jv (nData,) Data sensitivities wrt m
        """

        # Calculate the fields if not given as input
        if f is None:
            f = self.fields(m)
        # Set current model
        self.model = m
        # Initiate the Jv object
        Jv = Data(self.survey)

        # Loop all the frequenies
        for freq in self.survey.frequencies:
            # Get the system
            A = self.getA(freq)
            # Factor
            Ainv = self.solver(A, **self.solver_opts)

            for src in self.survey.get_sources_by_frequency(freq):
                u_src = f[
                    src, :
                ]

                dA_dm_v = self.getADeriv(
                    freq, u_src, v
                )  # Size: nE,2 (u_px,u_py) in the columns.
                dRHS_dm_v = self.getRHSDeriv(
                    freq, v
                )  # Size: nE,2 (u_px,u_py) in the columns.
                # Calculate du/dm*v
                du_dm_v = Ainv * (-dA_dm_v + dRHS_dm_v)
                # Calculate the projection derivatives
                for rx in src.receiver_list:
                    # Calculate dP/du*du/dm*v
                    Jv[src, rx] = rx.evalDeriv(
                        src, self.mesh, f, mkvc(du_dm_v)
                    )  # wrt uPDeriv_u(mkvc(du_dm))
            Ainv.clean()

        return mkvc(Jv)

    def Jtvec(self, m, v, f=None):
        """
        Function to calculate the transpose of the data sensitivities (dD/dm)^T times a vector.

        :param numpy.ndarray m: inversion model (nP,)
        :param numpy.ndarray v: vector which we take adjoint product with (nP,)
        :param SimPEG.electromagnetics.frequency_domain.fields.FieldsFDEM f (optional): NSEM fields object, if not given it is calculated
        :rtype: numpy.ndarray
        :return: Jtv (nP,) Data sensitivities wrt m
        """

        if f is None:
            f = self.fields(m)

        self.model = m

        # Ensure v is a data object.
        if not isinstance(v, Data):
            v = Data(self.survey, v)

        Jtv = np.zeros(m.size)

        for freq in self.survey.frequencies:
            AT = self.getA(freq).T

            ATinv = self.solver(AT, **self.solver_opts)

            for src in self.survey.get_sources_by_frequency(freq):
                # u_src needs to have both polarizations
                u_src = f[src, :]

                for rx in src.receiver_list:
                    # Get the adjoint evalDeriv
                    # PTv needs to be nE,2
                    df_duT, df_dmT = rx.evalDeriv(
                        src, self.mesh, f, v=v[src, rx], adjoint=True
                    )  # wrt f, need possibility wrt m

                    ATinvdf_duT = ATinv * df_duT

                    dA_dmT = self.getADeriv(freq, u_src, ATinvdf_duT, adjoint=True)
                    dRHS_dmT = self.getRHSDeriv(freq, ATinvdf_duT, adjoint=True)
                    du_dmT = -dA_dmT + dRHS_dmT

                    df_dmT = df_dmT + du_dmT

                    Jtv += np.array(df_dmT, dtype=complex).real

            # Clean the factorization, clear memory.
            ATinv.clean()
        return Jtv

    def getJ(self, m, f=None):
        """
        Function to calculate the sensitivity matrix.
        :param numpy.ndarray m: inversion model (nP,)
        :param SimPEG.EM.NSEM.FieldsNSEM f (optional): NSEM fields object, if not given it is calculated
        :rtype: numpy.ndarray
        :return: J (nD, nP) Data sensitivities wrt m
        """

        if f is None:
            f = self.fields(m)

        self.model = m

        J = np.empty((self.survey.nD, self.model.size))

        istrt = 0
        for freq in self.survey.frequencies:
            AT = self.getA(freq).T

            ATinv = self.Solver(AT, **self.solverOpts)

            for src in self.survey.get_sources_by_frequency(freq):
                # u_src needs to have both polarizations
                u_src = f[src, :]

                for rx in src.receiver_list:
                    # Get the adjoint evalDeriv

                    # Need to make PT
                    # Ideally rx.evalDeriv will be updated to return a matrix,
                    # but for now just calculate it like so...
                    PT = np.empty((AT.shape[0], rx.nD * 2), dtype=complex, order="F")
                    for i in range(rx.nD):
                        v = np.zeros(rx.nD)
                        v[i] = 1.0
                        PTv = rx.evalDeriv(src, self.mesh, f, v, adjoint=True)
                        PT[:, 2 * i : 2 * i + 2] = PTv

                    dA_duIT = ATinv * PT
                    dA_duIT = dA_duIT.reshape(-1, rx.nD, order="F")  # shape now nUxnD

                    # getADeriv and getRHSDeriv should be updated to accept and return
                    # matrices, but for now this works.
                    # They should also be update to return the real parts as well.
                    dA_dmT = np.empty((rx.nD, J.shape[1]))
                    dRHS_dmT = np.empty((rx.nD, J.shape[1]))
                    for i in range(rx.nD):
                        dA_dmT[i, :] = self.getADeriv(
                            freq, u_src, dA_duIT[:, i], adjoint=True
                        ).real
                        dRHS_dmT[i, :] = self.getRHSDeriv(
                            freq, dA_duIT[:, i], adjoint=True
                        ).real
                    # Make du_dmT
                    du_dmT = -dA_dmT + dRHS_dmT
                    # Now just need to put it in the right spot.....
                    real_or_imag = rx.component
                    if real_or_imag == "real":
                        J_rows = du_dmT
                    elif real_or_imag == "imag":
                        J_rows = -du_dmT
                    else:
                        raise Exception("Must be real or imag")
                    iend = istrt + rx.nD
                    J[istrt:iend, :] = J_rows
                    istrt = iend
            # Clean the factorization, clear memory.
            ATinv.clean()
        return J


###################################
# 1D problems
###################################


class Simulation1DPrimarySecondary(BaseNSEMSimulation):
    """
    A NSEM problem soving a e formulation and primary/secondary fields decomposion.

    By eliminating the magnetic flux density using

        .. math ::

            \mathbf{b} = \\frac{1}{i \omega}\\left(-\mathbf{C} \mathbf{e} \\right)


    we can write Maxwell's equations as a second order system in \\\(\\\mathbf{e}\\\) only:

    .. math ::
        \\left[ \mathbf{C}^{\\top} \mathbf{M_{\mu^{-1}}^e } \mathbf{C} + i \omega \mathbf{M_{\sigma}^f} \\right] \mathbf{e}_{s} = i \omega \mathbf{M_{\sigma_{s}}^f } \mathbf{e}_{p}

    which we solve for :math:`\\mathbf{e_s}`. The total field :math:`\mathbf{e} = \mathbf{e_p} + \mathbf{e_s}`.

    The primary field is estimated from a background model (commonly half space ).


    """

    # From FDEMproblem: Used to project the fields. Currently not used for NSEMproblem.
    _solutionType = "e_1dSolution"
    _formulation = "EF"
    fieldsPair = Fields1DPrimarySecondary

    # Initiate properties
    _sigmaPrimary = None

    def __init__(self, mesh, **kwargs):
        BaseNSEMSimulation.__init__(self, mesh, **kwargs)
        # self._sigmaPrimary = sigmaPrimary

    @property
    def MeMui(self):
        """
        Edge inner product matrix
        """
        if getattr(self, "_MeMui", None) is None:
            self._MeMui = self.mesh.getEdgeInnerProduct(1.0 / mu_0)
        return self._MeMui

    @property
    def MfSigma(self):
        """
        Edge inner product matrix
        """
        # if getattr(self, '_MfSigma', None) is None:
        self._MfSigma = self.mesh.getFaceInnerProduct(self.sigma)
        return self._MfSigma

    def MfSigmaDeriv(self, u):
        """
        Edge inner product matrix
        """
        # if getattr(self, '_MfSigmaDeriv', None) is None:
        # print('[info mfsigmad] !!!!!!!!!!! ', u[:, 0])
        self._MfSigmaDeriv = (
            self.mesh.getFaceInnerProductDeriv(self.sigma)(u[:, 0]) * self.sigmaDeriv
        )
        return self._MfSigmaDeriv

    @property
    def sigmaPrimary(self):
        """
        A background model, use for the calculation of the primary fields.

        """
        return self._sigmaPrimary

    @sigmaPrimary.setter
    def sigmaPrimary(self, val):
        # Note: TODO add logic for val, make sure it is the correct size.
        self._sigmaPrimary = val

    def getA(self, freq):
        """
        Function to get the A matrix.

        :param float freq: Frequency
        :rtype: scipy.sparse.csr_matrix
        :return: A
        """

        # Note: need to use the code above since in the 1D problem I want
        # e to live on Faces(nodes) and h on edges(cells). Might need to rethink this
        # Possible that _fieldType and _eqLocs can fix this
        MeMui = self.MeMui
        MfSigma = self.MfSigma
        C = self.mesh.nodalGrad
        # Make A
        A = C.T * MeMui * C + 1j * omega(freq) * MfSigma
        # Either return full or only the inner part of A
        return A

    def getADeriv(self, freq, u, v, adjoint=False):
        """
        The derivative of A wrt sigma
        """

        u_src = u["e_1dSolution"]
        dMfSigma_dm = self.MfSigmaDeriv(u_src)
        if adjoint:
            return 1j * omega(freq) * mkvc(dMfSigma_dm.T * v,)
        # Note: output has to be nN/nF, not nC/nE.
        # v should be nC
        return 1j * omega(freq) * mkvc(dMfSigma_dm * v,)

    def getRHS(self, freq):
        """
        Function to return the right hand side for the system.

        :param float freq: Frequency
        :rtype: numpy.ndarray
        :return: RHS for 1 polarizations, primary fields (nF, 1)
        """

        # Get sources for the frequncy(polarizations)
        Src = self.survey.get_sources_by_frequency(freq)[0]
        # Only select the yx polarization
        S_e = mkvc(Src.S_e(self)[:, 1], 2)
        return -1j * omega(freq) * S_e

    def getRHSDeriv(self, freq, v, adjoint=False):
        """
        The derivative of the RHS wrt sigma
        """

        Src = self.survey.get_sources_by_frequency(freq)[0]

        S_eDeriv = mkvc(Src.s_eDeriv_m(self, v, adjoint),)
        return -1j * omega(freq) * S_eDeriv

    def fields(self, m=None):
        """
        Function to calculate all the fields for the model m.

        :param numpy.ndarray m: Conductivity model (nC,)
        :rtype: SimPEG.electromagnetics.natural_source.fields.Fields1DPrimarySecondary
        :return: NSEM fields object containing the solution
        """
        # Set the current model
        if m is not None:
            self.model = m
        # Make the fields object
        F = self.fieldsPair(self)
        # Loop over the frequencies
        for freq in self.survey.frequencies:
            if self.verbose:
                startTime = time.time()
                print("Starting work for {:.3e}".format(freq))
                sys.stdout.flush()
            A = self.getA(freq)
            rhs = self.getRHS(freq)
            Ainv = self.solver(A, **self.solver_opts)
            e_s = Ainv * rhs

            # Store the fields
            Src = self.survey.get_sources_by_frequency(freq)[0]
            # NOTE: only store the e_solution(secondary), all other components calculated in the fields object
            F[Src, "e_1dSolution"] = e_s

            if self.verbose:
                print("Ran for {:f} seconds".format(time.time() - startTime))
                sys.stdout.flush()
        return F


class Simulation1DElectricField(BaseFDEMSimulation):
    """
    1D finite volume simulation for the natural source electromagnetic problem.

    This corresponds to the TE mode 2D simulation where the electric field is
    located at cell centers and the magnetic flux is on edges.

    We are solving the discrete version of

    .. math::

        -\partial E_y + i \omega B_x = 0

        \partial_z \mu^{-1} B_x - sigma E_y = 0

    with the boundary conditions that $E_y[z_max] = 1$ (a plane wave source at
    the top of the domain), and $E_y[z_min] = 0$. This can later be updated to
    mixed boundary conditions (see Haber, 2014).

    When we discretize, we obtain:

    .. math::

        \mathbf{b} = \frac{1}{i\omega} \left( \mathbf{M^f}^{-1} \mathbf{D}^\top \mathbf{V} \mathbf{e} - \mathbf{B} \mathbf{e^{BC}} \right)

        \left( \mathbf{D} \mathbf{M^f}_{\mu^{-1}} \mathbf{M^f}^{-1} \mathbf{D^\top} - i\omega \mathbf{M^{cc}}_{\sigma} \right) \mathbf{e} = \mathbf{D} \mathbf{M^f}_{\mu^{-1}} \mathbf{B} \mathbf{e^{BC}}

    """

    _solutionType = "eSolution"
    _formulation = "HJ"  # magnetic component is on edges
    fieldsPair = Fields1DElectricField
    _clear_on_sigma_update = ["_MccSigma"]

    # Must be 1D survey object
    survey = properties.Instance("a Survey1D survey object", Survey1D, required=True)

    def __init__(self, mesh, **kwargs):

        if mesh.dim > 1:
            raise ValueError(
                f"The mesh must be a 1D mesh. The provided mesh has dimension {mesh.dim}"
            )

        super(Simulation1DElectricField, self).__init__(mesh, **kwargs)

        # todo: update to enable user to input / customize boundary conditions
        self._B = self.mesh.getBCProjWF("dirichlet")[0]
        self._e_bc = np.r_[0, 1]  # 0 at the bottom of the domain, 1 at the top

    @property
    def MccSigma(self):
        """
        Cell centered inner product matrix for conductivity
        """
        if getattr(self, "_MccSigma", None) is None:
            self._MccSigma = sdiag(self.sigma)
        return self._MccSigma

    def MccSigmaDeriv(self, u, v=None, adjoint=False):
        """
        Derivative of MccSigma with respect to the model times a vector
        """
        if self.sigmaMap is None:
            return Zero()

        if v is not None:
            if not adjoint:
                return u * (self.sigmaDeriv * v)
            elif adjoint:
                return self.sigmaDeriv.T * (u * v)
        else:
            mat = sdiag(u) * self.sigmaDeriv
            if not adjoint:
                return mat
            elif adjoint:
                return mat.T

    def getA(self, freq):
        """
        System matrix

        .. math::

        \mathbf{A} = \mathbf{V} \mathbf{D} \mathbf{M^f}_{\mu^{-1}} \mathbf{M^f}^{-1} \mathbf{D^\top} - i\omega \mathbf{M^{cc}}_{\sigma}

        """
        D = self.mesh.faceDiv
        MfMui = self.MfMui
        MfI = self.MfI
        MccSigma = self.MccSigma

        return D @ MfMui @ MfI @ D.T + 1j * omega(freq) * MccSigma

    def getADeriv(self, freq, u, v, adjoint=False):
        """
        Derivative with respect to the conductivity model
        """

        return 1j * omega(freq) * self.MccSigmaDeriv(u, v, adjoint)

    def getRHS(self, freq):
        """
        Right hand side constructed using Dirichlet boundary conditions
        """
        D = self.mesh.faceDiv
        MfMui = self.MfMui
        B = self._B
        ebc = self._e_bc

        sources = self.survey.get_sources_by_frequency(freq)

        return D @ (MfMui @ (B @ ebc))


class Simulation1DMagneticFluxDensity(BaseFDEMSimulation):
    """
    1D finite volume simulation for the natural source electromagnetic problem.

    This corresponds to the TM mode 2D simulation where the magnetic flux is
    located at cell centers and the electric field is on edges.
    """

    _solutionType = "bSolution"
    _formulation = "EB"
    fieldsPair = Fields1DMagneticFluxDensity
    _clear_on_sigma_update = ["_MfSigmaI", "_MfSigma", "_MfSigmaIDeriv"]

    # Must be 1D survey object
    survey = properties.Instance("a Survey1D survey object", Survey1D, required=True)

    def __init__(self, mesh, **kwargs):
        if mesh.dim > 1:
            raise ValueError(
                f"The mesh must be a 1D mesh. The provided mesh has dimension {mesh.dim}"
            )

        super(Simulation1DMagneticFluxDensity, self).__init__(mesh, **kwargs)

        # todo: update to enable user to input / customize boundary conditions
        self._B = self.mesh.getBCProjWF("dirichlet")[0]
        self._b_bc = np.r_[0, 1]  # 0 at the bottom of the domain, 1 at the top

    @property
    def MccMui(self):
        """
        Cell centered inner product matrix for inverse magnetic permeability
        """
        if getattr(self, "_MccMui", None) is None:
            mui = self.mui
            if isScalar(mui):
                mui = mui * np.ones(self.mesh.nC)
            self._MccMui = sdiag(mui)
        return self._MccMui

    @property
    def MfSigmaI(self):
        """
        Inverse of the face inner product matrix for sigma
        """
        if getattr(self, "_MfSigmaI", None) is None:
            self._MfSigmaI = self.mesh.getFaceInnerProduct(self.sigma, invMat=True)
        return self._MfSigmaI

    @property
    def MfSigma(self):
        if getattr(self, "_MfSigma", None) is None:
            self._MfSigma = self.mesh.getFaceInnerProduct(self.sigma)
        return self._MfSigma

    def MfSigmaDeriv(self, u, v=None, adjoint=False):
        if self.sigmaMap is None:
            return Zero()

        if getattr(self, "_MfSigmaDeriv", None) is None:
            self._MfSigmaDeriv = (
                self.mesh.getFaceInnerProductDeriv(np.ones(self.mesh.nC))(
                    np.ones(sef.mesh.nF)
                )
            ) * self.sigmaDeriv

        if v is not None:
            u = u.flatten()
            if v.ndim > 1:
                # promote u iff v is a matrix
                u = u[:, None]  # Avoids constructing the sparse matrix
            if adjoint is True:
                return self._MfSigmaDeriv.T.dot(u * v)
            return u * (self._MfSigmaDeriv.dot(v))
        else:
            if adjoint is True:
                return self._MfSigmaDeriv.T.dot(sdiag(u))
            return sdiag(u) * (self._MfSigmaDeriv)

    def MfSigmaIDeriv(self, u, v=None, adjoint=False):
        if self.sigmaMap is None:
            return Zero()

        dMfSigmaI_dI = -self.MfSigmaI ** 2

        if adjoint:
            return self.MfSigmaDeriv(dMfSigmaI_dI.dot(u), v=v, adjoint=adjoint)
        return dMfSigmaI_dI.dot(self.MfSigmaDeriv(u, v=v))

    def getA(self, freq):
        """
        system matrix
        """
        MccMui = self.MccMui
        V = self.Vol
        D = self.mesh.faceDiv
        MfSigmaI = self.MfSigmaI

        return (
            V @ MccMui @ D @ MfSigmaI @ D.T @ MccMui @ V - 1j * omega(freq) * MccMui @ V
        )

    def getADeriv(self, freq, u, v, adjoint=False):
        MccMui = self.MccMui
        V = self.Vol
        D = self.mesh.faceDiv

        # V, MccMui are symmetric
        return (
            V
            @ MccMui
            @ D
            @ self.MfSigmaIDeriv(D.T @ MccMui @ V @ u, v, adjoint=adjoint)
        )

    def getRHS(self, freq):
        """
        right hand side
        """
        MccMui = self.MccMui
        D = self.mesh.faceDiv
        V = self.Vol
        B = self._B
        bbc = self._b_bc

<<<<<<< HEAD
        return V @ (MccMui @ (D @ (B @ bbc)))
=======
        F = self.fieldsPair(self)
        for freq in self.survey.frequencies:
            if self.verbose:
                startTime = time.time()
                print("Starting work for {:.3e}".format(freq))
                sys.stdout.flush()
            A = self.getA(freq)
            rhs = self.getRHS(freq)
            # Solve the system
            Ainv = self.solver(A, **self.solver_opts)
            e_s = Ainv * rhs
>>>>>>> cd2c07b3


###################################
# 2D problems
###################################

# class Simulation2DElectricField(BaseFDEMSimulation):
#     """
#     A
#     """


###################################
# 3D problems
###################################


class Simulation3DPrimarySecondary(Simulation3DElectricField):
    """
    A NSEM problem solving a e formulation and a primary/secondary fields decompostion.

    By eliminating the magnetic flux density using

        .. math ::

            \mathbf{b} = \\frac{1}{i \omega}\\left(-\mathbf{C} \mathbf{e} \\right)


    we can write Maxwell's equations as a second order system in :math:`\mathbf{e}` only:

    .. math ::

        \\left[\mathbf{C}^{\\top} \mathbf{M_{\mu^{-1}}^f} \mathbf{C} + i \omega \mathbf{M_{\sigma}^e} \\right] \mathbf{e}_{s} = i \omega \mathbf{M_{\sigma_{p}}^e} \mathbf{e}_{p}

    which we solve for :math:`\mathbf{e_s}`. The total field :math:`\mathbf{e} = \mathbf{e_p} + \mathbf{e_s}`.

    The primary field is estimated from a background model (commonly as a 1D model).

    """

    # Initiate properties
    _sigmaPrimary = None

    # fieldsPair = Fields3DPrimarySecondary

<<<<<<< HEAD
    @property
    def sigmaPrimary(self):
        """
        A background model, use for the calculation of the primary fields.

        """
        return self._sigmaPrimary

    @sigmaPrimary.setter
    def sigmaPrimary(self, val):
        # Note: TODO add logic for val, make sure it is the correct size.
        self._sigmaPrimary = val
=======
    # def fields2(self, freq):
    #     """
    #     Function to calculate all the fields for the model m.
    #
    #     :param numpy.ndarray (nC,) m: Conductivity model
    #     :rtype: SimPEG.electromagnetics.frequency_domain.fields.FieldsFDEM
    #     :return: Fields object with of the solution
    #
    #     """
    #     """
    #     Function to calculate all the fields for the model m.
    #
    #     :param numpy.ndarray (nC,) m: Conductivity model
    #     :rtype: SimPEG.electromagnetics.frequency_domain.fields.FieldsFDEM
    #     :return: Fields object with of the solution
    #
    #     """
    #     A = self.getA(freq)
    #     rhs = self.getRHS(freq)
    #     # Solve the system
    #     Ainv = self.solver(A, **self.solver_opts)
    #     e_s = Ainv * rhs
    #
    #     # Store the fields
    #     # Src = self.survey.get_sources_by_frequency(freq)[0]
    #     # Store the fields
    #     # Use self._solutionType
    #     # self.F[Src, 'e_pxSolution'] = e_s[:, 0]
    #     # self.F[Src, 'e_pySolution'] = e_s[:, 1]
    #         # Note curl e = -iwb so b = -curl/iw
    #
    #     Ainv.clean()
    #     return e_s
    #
    # def fieldsMulti(self, freq):
    #     """
    #     Function to calculate all the fields for the model m.
    #
    #     :param numpy.ndarray (nC,) m: Conductivity model
    #     :rtype: SimPEG.electromagnetics.frequency_domain.fields.FieldsFDEM
    #     :return: Fields object with of the solution
    #
    #     """
    #     """
    #     Function to calculate all the fields for the model m.
    #
    #     :param numpy.ndarray (nC,) m: Conductivity model
    #     :rtype: SimPEG.electromagnetics.frequency_domain.fields.FieldsFDEM
    #     :return: Fields object with of the solution
    #
    #     """
    #     A = self.getA(freq)
    #     rhs = self.getRHS(freq)
    #     # Solve the system
    #     Ainv = self.solver(A, **self.solver_opts)
    #     e_s = Ainv * rhs
    #
    #     # Store the fields
    #     Src = self.survey.get_sources_by_frequency(freq)[0]
    #     # Store the fields
    #     # Use self._solutionType
    #     self.F[Src, 'e_pxSolution'] = e_s[:, 0]
    #     self.F[Src, 'e_pySolution'] = e_s[:, 1]
    #         # Note curl e = -iwb so b = -curl/iw
    #     Ainv.clean()
    #
    # def fieldsParallel(self, m=None):
    #     parallel = 'dask'
    #
    #     if m is not None:
    #         self.model = m
    #
    #     F = self.fieldsPair(self)
    #
    #     if parallel == 'dask':
    #         output = []
    #         f_ = dask.delayed(self.fields2, pure=True)
    #         for freq in self.survey.frequencies:
    #             output.append(da.from_delayed(f_(freq), (self.model.size, 2), dtype=float))
    #
    #         e_s = da.hstack(output).compute()
    #         cnt = 0
    #         for freq in self.survey.frequencies:
    #             index = cnt * 2
    #             # Store the fields
    #             Src = self.survey.get_sources_by_frequency(freq)[0]
    #             # Store the fields
    #             # Use self._solutionType
    #             F[Src, 'e_pxSolution'] = e_s[:, index]
    #             F[Src, 'e_pySolution'] = e_s[:, index + 1]
    #             cnt += 1
    #
    #     elif parallel == 'multipro':
    #         self.F = F
    #         pool = multiprocessing.Pool()
    #         pool.map(self.fieldsMulti, self.survey.frequencies)
    #         pool.close()
    #         pool.join()
    #
    #     return F
>>>>>>> cd2c07b3


############
# Deprecated
############


@deprecate_class(removal_version="0.16.0", future_warn=True)
class Problem3D_ePrimSec(Simulation3DPrimarySecondary):
    pass


@deprecate_class(removal_version="0.16.0", future_warn=True)
class Problem1D_ePrimSec(Simulation1DPrimarySecondary):
    pass
<|MERGE_RESOLUTION|>--- conflicted
+++ resolved
@@ -1,816 +1,700 @@
-import time
-import sys
-import numpy as np
-import properties
-from discretize.utils import isScalar
-from scipy.constants import mu_0
-from ...utils.code_utils import deprecate_class
-
-from ...utils import mkvc, sdiag
-from ..frequency_domain.simulation import BaseFDEMSimulation, Simulation3DElectricField
-from ..utils import omega
-from .survey import Data, Survey1D
-from .fields import (
-    Fields1DPrimarySecondary,
-    Fields1DElectricField,
-    Fields1DMagneticFluxDensity,
-)
-
-
-class BaseNSEMSimulation(BaseFDEMSimulation):
-    """
-    Base class for all Natural source problems.
-    """
-
-    # fieldsPair = BaseNSEMFields
-
-    # def __init__(self, mesh, **kwargs):
-    #     super(BaseNSEMSimulation, self).__init__()
-    #     BaseFDEMProblem.__init__(self, mesh, **kwargs)
-    #     setKwargs(self, **kwargs)
-    # # Set the default pairs of the problem
-    # surveyPair = Survey
-    # dataPair = Data
-
-    # Notes:
-    # Use the fields and devs methods from BaseFDEMProblem
-
-    # NEED to clean up the Jvec and Jtvec to use Zero and Identities for None components.
-    def Jvec(self, m, v, f=None):
-        """
-        Function to calculate the data sensitivities dD/dm times a vector.
-
-        :param numpy.ndarray m: conductivity model (nP,)
-        :param numpy.ndarray v: vector which we take sensitivity product with (nP,)
-        :param SimPEG.electromagnetics.frequency_domain.fields.FieldsFDEM (optional) u: NSEM fields object, if not given it is calculated
-        :rtype: numpy.ndarray
-        :return: Jv (nData,) Data sensitivities wrt m
-        """
-
-        # Calculate the fields if not given as input
-        if f is None:
-            f = self.fields(m)
-        # Set current model
-        self.model = m
-        # Initiate the Jv object
-        Jv = Data(self.survey)
-
-        # Loop all the frequenies
-        for freq in self.survey.frequencies:
-            # Get the system
-            A = self.getA(freq)
-            # Factor
-            Ainv = self.solver(A, **self.solver_opts)
-
-            for src in self.survey.get_sources_by_frequency(freq):
-                u_src = f[
-                    src, :
-                ]
-
-                dA_dm_v = self.getADeriv(
-                    freq, u_src, v
-                )  # Size: nE,2 (u_px,u_py) in the columns.
-                dRHS_dm_v = self.getRHSDeriv(
-                    freq, v
-                )  # Size: nE,2 (u_px,u_py) in the columns.
-                # Calculate du/dm*v
-                du_dm_v = Ainv * (-dA_dm_v + dRHS_dm_v)
-                # Calculate the projection derivatives
-                for rx in src.receiver_list:
-                    # Calculate dP/du*du/dm*v
-                    Jv[src, rx] = rx.evalDeriv(
-                        src, self.mesh, f, mkvc(du_dm_v)
-                    )  # wrt uPDeriv_u(mkvc(du_dm))
-            Ainv.clean()
-
-        return mkvc(Jv)
-
-    def Jtvec(self, m, v, f=None):
-        """
-        Function to calculate the transpose of the data sensitivities (dD/dm)^T times a vector.
-
-        :param numpy.ndarray m: inversion model (nP,)
-        :param numpy.ndarray v: vector which we take adjoint product with (nP,)
-        :param SimPEG.electromagnetics.frequency_domain.fields.FieldsFDEM f (optional): NSEM fields object, if not given it is calculated
-        :rtype: numpy.ndarray
-        :return: Jtv (nP,) Data sensitivities wrt m
-        """
-
-        if f is None:
-            f = self.fields(m)
-
-        self.model = m
-
-        # Ensure v is a data object.
-        if not isinstance(v, Data):
-            v = Data(self.survey, v)
-
-        Jtv = np.zeros(m.size)
-
-        for freq in self.survey.frequencies:
-            AT = self.getA(freq).T
-
-            ATinv = self.solver(AT, **self.solver_opts)
-
-            for src in self.survey.get_sources_by_frequency(freq):
-                # u_src needs to have both polarizations
-                u_src = f[src, :]
-
-                for rx in src.receiver_list:
-                    # Get the adjoint evalDeriv
-                    # PTv needs to be nE,2
-                    df_duT, df_dmT = rx.evalDeriv(
-                        src, self.mesh, f, v=v[src, rx], adjoint=True
-                    )  # wrt f, need possibility wrt m
-
-                    ATinvdf_duT = ATinv * df_duT
-
-                    dA_dmT = self.getADeriv(freq, u_src, ATinvdf_duT, adjoint=True)
-                    dRHS_dmT = self.getRHSDeriv(freq, ATinvdf_duT, adjoint=True)
-                    du_dmT = -dA_dmT + dRHS_dmT
-
-                    df_dmT = df_dmT + du_dmT
-
-                    Jtv += np.array(df_dmT, dtype=complex).real
-
-            # Clean the factorization, clear memory.
-            ATinv.clean()
-        return Jtv
-
-    def getJ(self, m, f=None):
-        """
-        Function to calculate the sensitivity matrix.
-        :param numpy.ndarray m: inversion model (nP,)
-        :param SimPEG.EM.NSEM.FieldsNSEM f (optional): NSEM fields object, if not given it is calculated
-        :rtype: numpy.ndarray
-        :return: J (nD, nP) Data sensitivities wrt m
-        """
-
-        if f is None:
-            f = self.fields(m)
-
-        self.model = m
-
-        J = np.empty((self.survey.nD, self.model.size))
-
-        istrt = 0
-        for freq in self.survey.frequencies:
-            AT = self.getA(freq).T
-
-            ATinv = self.Solver(AT, **self.solverOpts)
-
-            for src in self.survey.get_sources_by_frequency(freq):
-                # u_src needs to have both polarizations
-                u_src = f[src, :]
-
-                for rx in src.receiver_list:
-                    # Get the adjoint evalDeriv
-
-                    # Need to make PT
-                    # Ideally rx.evalDeriv will be updated to return a matrix,
-                    # but for now just calculate it like so...
-                    PT = np.empty((AT.shape[0], rx.nD * 2), dtype=complex, order="F")
-                    for i in range(rx.nD):
-                        v = np.zeros(rx.nD)
-                        v[i] = 1.0
-                        PTv = rx.evalDeriv(src, self.mesh, f, v, adjoint=True)
-                        PT[:, 2 * i : 2 * i + 2] = PTv
-
-                    dA_duIT = ATinv * PT
-                    dA_duIT = dA_duIT.reshape(-1, rx.nD, order="F")  # shape now nUxnD
-
-                    # getADeriv and getRHSDeriv should be updated to accept and return
-                    # matrices, but for now this works.
-                    # They should also be update to return the real parts as well.
-                    dA_dmT = np.empty((rx.nD, J.shape[1]))
-                    dRHS_dmT = np.empty((rx.nD, J.shape[1]))
-                    for i in range(rx.nD):
-                        dA_dmT[i, :] = self.getADeriv(
-                            freq, u_src, dA_duIT[:, i], adjoint=True
-                        ).real
-                        dRHS_dmT[i, :] = self.getRHSDeriv(
-                            freq, dA_duIT[:, i], adjoint=True
-                        ).real
-                    # Make du_dmT
-                    du_dmT = -dA_dmT + dRHS_dmT
-                    # Now just need to put it in the right spot.....
-                    real_or_imag = rx.component
-                    if real_or_imag == "real":
-                        J_rows = du_dmT
-                    elif real_or_imag == "imag":
-                        J_rows = -du_dmT
-                    else:
-                        raise Exception("Must be real or imag")
-                    iend = istrt + rx.nD
-                    J[istrt:iend, :] = J_rows
-                    istrt = iend
-            # Clean the factorization, clear memory.
-            ATinv.clean()
-        return J
-
-
-###################################
-# 1D problems
-###################################
-
-
-class Simulation1DPrimarySecondary(BaseNSEMSimulation):
-    """
-    A NSEM problem soving a e formulation and primary/secondary fields decomposion.
-
-    By eliminating the magnetic flux density using
-
-        .. math ::
-
-            \mathbf{b} = \\frac{1}{i \omega}\\left(-\mathbf{C} \mathbf{e} \\right)
-
-
-    we can write Maxwell's equations as a second order system in \\\(\\\mathbf{e}\\\) only:
-
-    .. math ::
-        \\left[ \mathbf{C}^{\\top} \mathbf{M_{\mu^{-1}}^e } \mathbf{C} + i \omega \mathbf{M_{\sigma}^f} \\right] \mathbf{e}_{s} = i \omega \mathbf{M_{\sigma_{s}}^f } \mathbf{e}_{p}
-
-    which we solve for :math:`\\mathbf{e_s}`. The total field :math:`\mathbf{e} = \mathbf{e_p} + \mathbf{e_s}`.
-
-    The primary field is estimated from a background model (commonly half space ).
-
-
-    """
-
-    # From FDEMproblem: Used to project the fields. Currently not used for NSEMproblem.
-    _solutionType = "e_1dSolution"
-    _formulation = "EF"
-    fieldsPair = Fields1DPrimarySecondary
-
-    # Initiate properties
-    _sigmaPrimary = None
-
-    def __init__(self, mesh, **kwargs):
-        BaseNSEMSimulation.__init__(self, mesh, **kwargs)
-        # self._sigmaPrimary = sigmaPrimary
-
-    @property
-    def MeMui(self):
-        """
-        Edge inner product matrix
-        """
-        if getattr(self, "_MeMui", None) is None:
-            self._MeMui = self.mesh.getEdgeInnerProduct(1.0 / mu_0)
-        return self._MeMui
-
-    @property
-    def MfSigma(self):
-        """
-        Edge inner product matrix
-        """
-        # if getattr(self, '_MfSigma', None) is None:
-        self._MfSigma = self.mesh.getFaceInnerProduct(self.sigma)
-        return self._MfSigma
-
-    def MfSigmaDeriv(self, u):
-        """
-        Edge inner product matrix
-        """
-        # if getattr(self, '_MfSigmaDeriv', None) is None:
-        # print('[info mfsigmad] !!!!!!!!!!! ', u[:, 0])
-        self._MfSigmaDeriv = (
-            self.mesh.getFaceInnerProductDeriv(self.sigma)(u[:, 0]) * self.sigmaDeriv
-        )
-        return self._MfSigmaDeriv
-
-    @property
-    def sigmaPrimary(self):
-        """
-        A background model, use for the calculation of the primary fields.
-
-        """
-        return self._sigmaPrimary
-
-    @sigmaPrimary.setter
-    def sigmaPrimary(self, val):
-        # Note: TODO add logic for val, make sure it is the correct size.
-        self._sigmaPrimary = val
-
-    def getA(self, freq):
-        """
-        Function to get the A matrix.
-
-        :param float freq: Frequency
-        :rtype: scipy.sparse.csr_matrix
-        :return: A
-        """
-
-        # Note: need to use the code above since in the 1D problem I want
-        # e to live on Faces(nodes) and h on edges(cells). Might need to rethink this
-        # Possible that _fieldType and _eqLocs can fix this
-        MeMui = self.MeMui
-        MfSigma = self.MfSigma
-        C = self.mesh.nodalGrad
-        # Make A
-        A = C.T * MeMui * C + 1j * omega(freq) * MfSigma
-        # Either return full or only the inner part of A
-        return A
-
-    def getADeriv(self, freq, u, v, adjoint=False):
-        """
-        The derivative of A wrt sigma
-        """
-
-        u_src = u["e_1dSolution"]
-        dMfSigma_dm = self.MfSigmaDeriv(u_src)
-        if adjoint:
-            return 1j * omega(freq) * mkvc(dMfSigma_dm.T * v,)
-        # Note: output has to be nN/nF, not nC/nE.
-        # v should be nC
-        return 1j * omega(freq) * mkvc(dMfSigma_dm * v,)
-
-    def getRHS(self, freq):
-        """
-        Function to return the right hand side for the system.
-
-        :param float freq: Frequency
-        :rtype: numpy.ndarray
-        :return: RHS for 1 polarizations, primary fields (nF, 1)
-        """
-
-        # Get sources for the frequncy(polarizations)
-        Src = self.survey.get_sources_by_frequency(freq)[0]
-        # Only select the yx polarization
-        S_e = mkvc(Src.S_e(self)[:, 1], 2)
-        return -1j * omega(freq) * S_e
-
-    def getRHSDeriv(self, freq, v, adjoint=False):
-        """
-        The derivative of the RHS wrt sigma
-        """
-
-        Src = self.survey.get_sources_by_frequency(freq)[0]
-
-        S_eDeriv = mkvc(Src.s_eDeriv_m(self, v, adjoint),)
-        return -1j * omega(freq) * S_eDeriv
-
-    def fields(self, m=None):
-        """
-        Function to calculate all the fields for the model m.
-
-        :param numpy.ndarray m: Conductivity model (nC,)
-        :rtype: SimPEG.electromagnetics.natural_source.fields.Fields1DPrimarySecondary
-        :return: NSEM fields object containing the solution
-        """
-        # Set the current model
-        if m is not None:
-            self.model = m
-        # Make the fields object
-        F = self.fieldsPair(self)
-        # Loop over the frequencies
-        for freq in self.survey.frequencies:
-            if self.verbose:
-                startTime = time.time()
-                print("Starting work for {:.3e}".format(freq))
-                sys.stdout.flush()
-            A = self.getA(freq)
-            rhs = self.getRHS(freq)
-            Ainv = self.solver(A, **self.solver_opts)
-            e_s = Ainv * rhs
-
-            # Store the fields
-            Src = self.survey.get_sources_by_frequency(freq)[0]
-            # NOTE: only store the e_solution(secondary), all other components calculated in the fields object
-            F[Src, "e_1dSolution"] = e_s
-
-            if self.verbose:
-                print("Ran for {:f} seconds".format(time.time() - startTime))
-                sys.stdout.flush()
-        return F
-
-
-class Simulation1DElectricField(BaseFDEMSimulation):
-    """
-    1D finite volume simulation for the natural source electromagnetic problem.
-
-    This corresponds to the TE mode 2D simulation where the electric field is
-    located at cell centers and the magnetic flux is on edges.
-
-    We are solving the discrete version of
-
-    .. math::
-
-        -\partial E_y + i \omega B_x = 0
-
-        \partial_z \mu^{-1} B_x - sigma E_y = 0
-
-    with the boundary conditions that $E_y[z_max] = 1$ (a plane wave source at
-    the top of the domain), and $E_y[z_min] = 0$. This can later be updated to
-    mixed boundary conditions (see Haber, 2014).
-
-    When we discretize, we obtain:
-
-    .. math::
-
-        \mathbf{b} = \frac{1}{i\omega} \left( \mathbf{M^f}^{-1} \mathbf{D}^\top \mathbf{V} \mathbf{e} - \mathbf{B} \mathbf{e^{BC}} \right)
-
-        \left( \mathbf{D} \mathbf{M^f}_{\mu^{-1}} \mathbf{M^f}^{-1} \mathbf{D^\top} - i\omega \mathbf{M^{cc}}_{\sigma} \right) \mathbf{e} = \mathbf{D} \mathbf{M^f}_{\mu^{-1}} \mathbf{B} \mathbf{e^{BC}}
-
-    """
-
-    _solutionType = "eSolution"
-    _formulation = "HJ"  # magnetic component is on edges
-    fieldsPair = Fields1DElectricField
-    _clear_on_sigma_update = ["_MccSigma"]
-
-    # Must be 1D survey object
-    survey = properties.Instance("a Survey1D survey object", Survey1D, required=True)
-
-    def __init__(self, mesh, **kwargs):
-
-        if mesh.dim > 1:
-            raise ValueError(
-                f"The mesh must be a 1D mesh. The provided mesh has dimension {mesh.dim}"
-            )
-
-        super(Simulation1DElectricField, self).__init__(mesh, **kwargs)
-
-        # todo: update to enable user to input / customize boundary conditions
-        self._B = self.mesh.getBCProjWF("dirichlet")[0]
-        self._e_bc = np.r_[0, 1]  # 0 at the bottom of the domain, 1 at the top
-
-    @property
-    def MccSigma(self):
-        """
-        Cell centered inner product matrix for conductivity
-        """
-        if getattr(self, "_MccSigma", None) is None:
-            self._MccSigma = sdiag(self.sigma)
-        return self._MccSigma
-
-    def MccSigmaDeriv(self, u, v=None, adjoint=False):
-        """
-        Derivative of MccSigma with respect to the model times a vector
-        """
-        if self.sigmaMap is None:
-            return Zero()
-
-        if v is not None:
-            if not adjoint:
-                return u * (self.sigmaDeriv * v)
-            elif adjoint:
-                return self.sigmaDeriv.T * (u * v)
-        else:
-            mat = sdiag(u) * self.sigmaDeriv
-            if not adjoint:
-                return mat
-            elif adjoint:
-                return mat.T
-
-    def getA(self, freq):
-        """
-        System matrix
-
-        .. math::
-
-        \mathbf{A} = \mathbf{V} \mathbf{D} \mathbf{M^f}_{\mu^{-1}} \mathbf{M^f}^{-1} \mathbf{D^\top} - i\omega \mathbf{M^{cc}}_{\sigma}
-
-        """
-        D = self.mesh.faceDiv
-        MfMui = self.MfMui
-        MfI = self.MfI
-        MccSigma = self.MccSigma
-
-        return D @ MfMui @ MfI @ D.T + 1j * omega(freq) * MccSigma
-
-    def getADeriv(self, freq, u, v, adjoint=False):
-        """
-        Derivative with respect to the conductivity model
-        """
-
-        return 1j * omega(freq) * self.MccSigmaDeriv(u, v, adjoint)
-
-    def getRHS(self, freq):
-        """
-        Right hand side constructed using Dirichlet boundary conditions
-        """
-        D = self.mesh.faceDiv
-        MfMui = self.MfMui
-        B = self._B
-        ebc = self._e_bc
-
-        sources = self.survey.get_sources_by_frequency(freq)
-
-        return D @ (MfMui @ (B @ ebc))
-
-
-class Simulation1DMagneticFluxDensity(BaseFDEMSimulation):
-    """
-    1D finite volume simulation for the natural source electromagnetic problem.
-
-    This corresponds to the TM mode 2D simulation where the magnetic flux is
-    located at cell centers and the electric field is on edges.
-    """
-
-    _solutionType = "bSolution"
-    _formulation = "EB"
-    fieldsPair = Fields1DMagneticFluxDensity
-    _clear_on_sigma_update = ["_MfSigmaI", "_MfSigma", "_MfSigmaIDeriv"]
-
-    # Must be 1D survey object
-    survey = properties.Instance("a Survey1D survey object", Survey1D, required=True)
-
-    def __init__(self, mesh, **kwargs):
-        if mesh.dim > 1:
-            raise ValueError(
-                f"The mesh must be a 1D mesh. The provided mesh has dimension {mesh.dim}"
-            )
-
-        super(Simulation1DMagneticFluxDensity, self).__init__(mesh, **kwargs)
-
-        # todo: update to enable user to input / customize boundary conditions
-        self._B = self.mesh.getBCProjWF("dirichlet")[0]
-        self._b_bc = np.r_[0, 1]  # 0 at the bottom of the domain, 1 at the top
-
-    @property
-    def MccMui(self):
-        """
-        Cell centered inner product matrix for inverse magnetic permeability
-        """
-        if getattr(self, "_MccMui", None) is None:
-            mui = self.mui
-            if isScalar(mui):
-                mui = mui * np.ones(self.mesh.nC)
-            self._MccMui = sdiag(mui)
-        return self._MccMui
-
-    @property
-    def MfSigmaI(self):
-        """
-        Inverse of the face inner product matrix for sigma
-        """
-        if getattr(self, "_MfSigmaI", None) is None:
-            self._MfSigmaI = self.mesh.getFaceInnerProduct(self.sigma, invMat=True)
-        return self._MfSigmaI
-
-    @property
-    def MfSigma(self):
-        if getattr(self, "_MfSigma", None) is None:
-            self._MfSigma = self.mesh.getFaceInnerProduct(self.sigma)
-        return self._MfSigma
-
-    def MfSigmaDeriv(self, u, v=None, adjoint=False):
-        if self.sigmaMap is None:
-            return Zero()
-
-        if getattr(self, "_MfSigmaDeriv", None) is None:
-            self._MfSigmaDeriv = (
-                self.mesh.getFaceInnerProductDeriv(np.ones(self.mesh.nC))(
-                    np.ones(sef.mesh.nF)
-                )
-            ) * self.sigmaDeriv
-
-        if v is not None:
-            u = u.flatten()
-            if v.ndim > 1:
-                # promote u iff v is a matrix
-                u = u[:, None]  # Avoids constructing the sparse matrix
-            if adjoint is True:
-                return self._MfSigmaDeriv.T.dot(u * v)
-            return u * (self._MfSigmaDeriv.dot(v))
-        else:
-            if adjoint is True:
-                return self._MfSigmaDeriv.T.dot(sdiag(u))
-            return sdiag(u) * (self._MfSigmaDeriv)
-
-    def MfSigmaIDeriv(self, u, v=None, adjoint=False):
-        if self.sigmaMap is None:
-            return Zero()
-
-        dMfSigmaI_dI = -self.MfSigmaI ** 2
-
-        if adjoint:
-            return self.MfSigmaDeriv(dMfSigmaI_dI.dot(u), v=v, adjoint=adjoint)
-        return dMfSigmaI_dI.dot(self.MfSigmaDeriv(u, v=v))
-
-    def getA(self, freq):
-        """
-        system matrix
-        """
-        MccMui = self.MccMui
-        V = self.Vol
-        D = self.mesh.faceDiv
-        MfSigmaI = self.MfSigmaI
-
-        return (
-            V @ MccMui @ D @ MfSigmaI @ D.T @ MccMui @ V - 1j * omega(freq) * MccMui @ V
-        )
-
-    def getADeriv(self, freq, u, v, adjoint=False):
-        MccMui = self.MccMui
-        V = self.Vol
-        D = self.mesh.faceDiv
-
-        # V, MccMui are symmetric
-        return (
-            V
-            @ MccMui
-            @ D
-            @ self.MfSigmaIDeriv(D.T @ MccMui @ V @ u, v, adjoint=adjoint)
-        )
-
-    def getRHS(self, freq):
-        """
-        right hand side
-        """
-        MccMui = self.MccMui
-        D = self.mesh.faceDiv
-        V = self.Vol
-        B = self._B
-        bbc = self._b_bc
-
-<<<<<<< HEAD
-        return V @ (MccMui @ (D @ (B @ bbc)))
-=======
-        F = self.fieldsPair(self)
-        for freq in self.survey.frequencies:
-            if self.verbose:
-                startTime = time.time()
-                print("Starting work for {:.3e}".format(freq))
-                sys.stdout.flush()
-            A = self.getA(freq)
-            rhs = self.getRHS(freq)
-            # Solve the system
-            Ainv = self.solver(A, **self.solver_opts)
-            e_s = Ainv * rhs
->>>>>>> cd2c07b3
-
-
-###################################
-# 2D problems
-###################################
-
-# class Simulation2DElectricField(BaseFDEMSimulation):
-#     """
-#     A
-#     """
-
-
-###################################
-# 3D problems
-###################################
-
-
-class Simulation3DPrimarySecondary(Simulation3DElectricField):
-    """
-    A NSEM problem solving a e formulation and a primary/secondary fields decompostion.
-
-    By eliminating the magnetic flux density using
-
-        .. math ::
-
-            \mathbf{b} = \\frac{1}{i \omega}\\left(-\mathbf{C} \mathbf{e} \\right)
-
-
-    we can write Maxwell's equations as a second order system in :math:`\mathbf{e}` only:
-
-    .. math ::
-
-        \\left[\mathbf{C}^{\\top} \mathbf{M_{\mu^{-1}}^f} \mathbf{C} + i \omega \mathbf{M_{\sigma}^e} \\right] \mathbf{e}_{s} = i \omega \mathbf{M_{\sigma_{p}}^e} \mathbf{e}_{p}
-
-    which we solve for :math:`\mathbf{e_s}`. The total field :math:`\mathbf{e} = \mathbf{e_p} + \mathbf{e_s}`.
-
-    The primary field is estimated from a background model (commonly as a 1D model).
-
-    """
-
-    # Initiate properties
-    _sigmaPrimary = None
-
-    # fieldsPair = Fields3DPrimarySecondary
-
-<<<<<<< HEAD
-    @property
-    def sigmaPrimary(self):
-        """
-        A background model, use for the calculation of the primary fields.
-
-        """
-        return self._sigmaPrimary
-
-    @sigmaPrimary.setter
-    def sigmaPrimary(self, val):
-        # Note: TODO add logic for val, make sure it is the correct size.
-        self._sigmaPrimary = val
-=======
-    # def fields2(self, freq):
-    #     """
-    #     Function to calculate all the fields for the model m.
-    #
-    #     :param numpy.ndarray (nC,) m: Conductivity model
-    #     :rtype: SimPEG.electromagnetics.frequency_domain.fields.FieldsFDEM
-    #     :return: Fields object with of the solution
-    #
-    #     """
-    #     """
-    #     Function to calculate all the fields for the model m.
-    #
-    #     :param numpy.ndarray (nC,) m: Conductivity model
-    #     :rtype: SimPEG.electromagnetics.frequency_domain.fields.FieldsFDEM
-    #     :return: Fields object with of the solution
-    #
-    #     """
-    #     A = self.getA(freq)
-    #     rhs = self.getRHS(freq)
-    #     # Solve the system
-    #     Ainv = self.solver(A, **self.solver_opts)
-    #     e_s = Ainv * rhs
-    #
-    #     # Store the fields
-    #     # Src = self.survey.get_sources_by_frequency(freq)[0]
-    #     # Store the fields
-    #     # Use self._solutionType
-    #     # self.F[Src, 'e_pxSolution'] = e_s[:, 0]
-    #     # self.F[Src, 'e_pySolution'] = e_s[:, 1]
-    #         # Note curl e = -iwb so b = -curl/iw
-    #
-    #     Ainv.clean()
-    #     return e_s
-    #
-    # def fieldsMulti(self, freq):
-    #     """
-    #     Function to calculate all the fields for the model m.
-    #
-    #     :param numpy.ndarray (nC,) m: Conductivity model
-    #     :rtype: SimPEG.electromagnetics.frequency_domain.fields.FieldsFDEM
-    #     :return: Fields object with of the solution
-    #
-    #     """
-    #     """
-    #     Function to calculate all the fields for the model m.
-    #
-    #     :param numpy.ndarray (nC,) m: Conductivity model
-    #     :rtype: SimPEG.electromagnetics.frequency_domain.fields.FieldsFDEM
-    #     :return: Fields object with of the solution
-    #
-    #     """
-    #     A = self.getA(freq)
-    #     rhs = self.getRHS(freq)
-    #     # Solve the system
-    #     Ainv = self.solver(A, **self.solver_opts)
-    #     e_s = Ainv * rhs
-    #
-    #     # Store the fields
-    #     Src = self.survey.get_sources_by_frequency(freq)[0]
-    #     # Store the fields
-    #     # Use self._solutionType
-    #     self.F[Src, 'e_pxSolution'] = e_s[:, 0]
-    #     self.F[Src, 'e_pySolution'] = e_s[:, 1]
-    #         # Note curl e = -iwb so b = -curl/iw
-    #     Ainv.clean()
-    #
-    # def fieldsParallel(self, m=None):
-    #     parallel = 'dask'
-    #
-    #     if m is not None:
-    #         self.model = m
-    #
-    #     F = self.fieldsPair(self)
-    #
-    #     if parallel == 'dask':
-    #         output = []
-    #         f_ = dask.delayed(self.fields2, pure=True)
-    #         for freq in self.survey.frequencies:
-    #             output.append(da.from_delayed(f_(freq), (self.model.size, 2), dtype=float))
-    #
-    #         e_s = da.hstack(output).compute()
-    #         cnt = 0
-    #         for freq in self.survey.frequencies:
-    #             index = cnt * 2
-    #             # Store the fields
-    #             Src = self.survey.get_sources_by_frequency(freq)[0]
-    #             # Store the fields
-    #             # Use self._solutionType
-    #             F[Src, 'e_pxSolution'] = e_s[:, index]
-    #             F[Src, 'e_pySolution'] = e_s[:, index + 1]
-    #             cnt += 1
-    #
-    #     elif parallel == 'multipro':
-    #         self.F = F
-    #         pool = multiprocessing.Pool()
-    #         pool.map(self.fieldsMulti, self.survey.frequencies)
-    #         pool.close()
-    #         pool.join()
-    #
-    #     return F
->>>>>>> cd2c07b3
-
-
-############
-# Deprecated
-############
-
-
-@deprecate_class(removal_version="0.16.0", future_warn=True)
-class Problem3D_ePrimSec(Simulation3DPrimarySecondary):
-    pass
-
-
-@deprecate_class(removal_version="0.16.0", future_warn=True)
-class Problem1D_ePrimSec(Simulation1DPrimarySecondary):
-    pass
+import time
+import sys
+import numpy as np
+import properties
+from discretize.utils import isScalar
+from scipy.constants import mu_0
+from ...utils.code_utils import deprecate_class
+
+from ...utils import mkvc, sdiag
+from ..frequency_domain.simulation import BaseFDEMSimulation, Simulation3DElectricField
+from ..utils import omega
+from .survey import Data, Survey1D
+from .fields import (
+    Fields1DPrimarySecondary,
+    Fields1DElectricField,
+    Fields1DMagneticFluxDensity,
+)
+
+
+class BaseNSEMSimulation(BaseFDEMSimulation):
+    """
+    Base class for all Natural source problems.
+    """
+
+    # fieldsPair = BaseNSEMFields
+
+    # def __init__(self, mesh, **kwargs):
+    #     super(BaseNSEMSimulation, self).__init__()
+    #     BaseFDEMProblem.__init__(self, mesh, **kwargs)
+    #     setKwargs(self, **kwargs)
+    # # Set the default pairs of the problem
+    # surveyPair = Survey
+    # dataPair = Data
+
+    # Notes:
+    # Use the fields and devs methods from BaseFDEMProblem
+
+    # NEED to clean up the Jvec and Jtvec to use Zero and Identities for None components.
+    def Jvec(self, m, v, f=None):
+        """
+        Function to calculate the data sensitivities dD/dm times a vector.
+
+        :param numpy.ndarray m: conductivity model (nP,)
+        :param numpy.ndarray v: vector which we take sensitivity product with (nP,)
+        :param SimPEG.electromagnetics.frequency_domain.fields.FieldsFDEM (optional) u: NSEM fields object, if not given it is calculated
+        :rtype: numpy.ndarray
+        :return: Jv (nData,) Data sensitivities wrt m
+        """
+
+        # Calculate the fields if not given as input
+        if f is None:
+            f = self.fields(m)
+        # Set current model
+        self.model = m
+        # Initiate the Jv object
+        Jv = Data(self.survey)
+
+        # Loop all the frequenies
+        for freq in self.survey.frequencies:
+            # Get the system
+            A = self.getA(freq)
+            # Factor
+            Ainv = self.solver(A, **self.solver_opts)
+
+            for src in self.survey.get_sources_by_frequency(freq):
+                u_src = f[
+                    src, :
+                ]
+
+                dA_dm_v = self.getADeriv(
+                    freq, u_src, v
+                )  # Size: nE,2 (u_px,u_py) in the columns.
+                dRHS_dm_v = self.getRHSDeriv(
+                    freq, v
+                )  # Size: nE,2 (u_px,u_py) in the columns.
+                # Calculate du/dm*v
+                du_dm_v = Ainv * (-dA_dm_v + dRHS_dm_v)
+                # Calculate the projection derivatives
+                for rx in src.receiver_list:
+                    # Calculate dP/du*du/dm*v
+                    Jv[src, rx] = rx.evalDeriv(
+                        src, self.mesh, f, mkvc(du_dm_v)
+                    )  # wrt uPDeriv_u(mkvc(du_dm))
+            Ainv.clean()
+
+        return mkvc(Jv)
+
+    def Jtvec(self, m, v, f=None):
+        """
+        Function to calculate the transpose of the data sensitivities (dD/dm)^T times a vector.
+
+        :param numpy.ndarray m: inversion model (nP,)
+        :param numpy.ndarray v: vector which we take adjoint product with (nP,)
+        :param SimPEG.electromagnetics.frequency_domain.fields.FieldsFDEM f (optional): NSEM fields object, if not given it is calculated
+        :rtype: numpy.ndarray
+        :return: Jtv (nP,) Data sensitivities wrt m
+        """
+
+        if f is None:
+            f = self.fields(m)
+
+        self.model = m
+
+        # Ensure v is a data object.
+        if not isinstance(v, Data):
+            v = Data(self.survey, v)
+
+        Jtv = np.zeros(m.size)
+
+        for freq in self.survey.frequencies:
+            AT = self.getA(freq).T
+
+            ATinv = self.solver(AT, **self.solver_opts)
+
+            for src in self.survey.get_sources_by_frequency(freq):
+                # u_src needs to have both polarizations
+                u_src = f[src, :]
+
+                for rx in src.receiver_list:
+                    # Get the adjoint evalDeriv
+                    # PTv needs to be nE,2
+                    df_duT, df_dmT = rx.evalDeriv(
+                        src, self.mesh, f, v=v[src, rx], adjoint=True
+                    )  # wrt f, need possibility wrt m
+
+                    ATinvdf_duT = ATinv * df_duT
+
+                    dA_dmT = self.getADeriv(freq, u_src, ATinvdf_duT, adjoint=True)
+                    dRHS_dmT = self.getRHSDeriv(freq, ATinvdf_duT, adjoint=True)
+                    du_dmT = -dA_dmT + dRHS_dmT
+
+                    df_dmT = df_dmT + du_dmT
+
+                    Jtv += np.array(df_dmT, dtype=complex).real
+
+            # Clean the factorization, clear memory.
+            ATinv.clean()
+        return Jtv
+
+    def getJ(self, m, f=None):
+        """
+        Function to calculate the sensitivity matrix.
+        :param numpy.ndarray m: inversion model (nP,)
+        :param SimPEG.EM.NSEM.FieldsNSEM f (optional): NSEM fields object, if not given it is calculated
+        :rtype: numpy.ndarray
+        :return: J (nD, nP) Data sensitivities wrt m
+        """
+
+        if f is None:
+            f = self.fields(m)
+
+        self.model = m
+
+        J = np.empty((self.survey.nD, self.model.size))
+
+        istrt = 0
+        for freq in self.survey.frequencies:
+            AT = self.getA(freq).T
+
+            ATinv = self.Solver(AT, **self.solverOpts)
+
+            for src in self.survey.get_sources_by_frequency(freq):
+                # u_src needs to have both polarizations
+                u_src = f[src, :]
+
+                for rx in src.receiver_list:
+                    # Get the adjoint evalDeriv
+
+                    # Need to make PT
+                    # Ideally rx.evalDeriv will be updated to return a matrix,
+                    # but for now just calculate it like so...
+                    PT = np.empty((AT.shape[0], rx.nD * 2), dtype=complex, order="F")
+                    for i in range(rx.nD):
+                        v = np.zeros(rx.nD)
+                        v[i] = 1.0
+                        PTv = rx.evalDeriv(src, self.mesh, f, v, adjoint=True)
+                        PT[:, 2 * i : 2 * i + 2] = PTv
+
+                    dA_duIT = ATinv * PT
+                    dA_duIT = dA_duIT.reshape(-1, rx.nD, order="F")  # shape now nUxnD
+
+                    # getADeriv and getRHSDeriv should be updated to accept and return
+                    # matrices, but for now this works.
+                    # They should also be update to return the real parts as well.
+                    dA_dmT = np.empty((rx.nD, J.shape[1]))
+                    dRHS_dmT = np.empty((rx.nD, J.shape[1]))
+                    for i in range(rx.nD):
+                        dA_dmT[i, :] = self.getADeriv(
+                            freq, u_src, dA_duIT[:, i], adjoint=True
+                        ).real
+                        dRHS_dmT[i, :] = self.getRHSDeriv(
+                            freq, dA_duIT[:, i], adjoint=True
+                        ).real
+                    # Make du_dmT
+                    du_dmT = -dA_dmT + dRHS_dmT
+                    # Now just need to put it in the right spot.....
+                    real_or_imag = rx.component
+                    if real_or_imag == "real":
+                        J_rows = du_dmT
+                    elif real_or_imag == "imag":
+                        J_rows = -du_dmT
+                    else:
+                        raise Exception("Must be real or imag")
+                    iend = istrt + rx.nD
+                    J[istrt:iend, :] = J_rows
+                    istrt = iend
+            # Clean the factorization, clear memory.
+            ATinv.clean()
+        return J
+
+
+###################################
+# 1D problems
+###################################
+
+
+class Simulation1DPrimarySecondary(BaseNSEMSimulation):
+    """
+    A NSEM problem soving a e formulation and primary/secondary fields decomposion.
+
+    By eliminating the magnetic flux density using
+
+        .. math ::
+
+            \mathbf{b} = \\frac{1}{i \omega}\\left(-\mathbf{C} \mathbf{e} \\right)
+
+
+    we can write Maxwell's equations as a second order system in \\\(\\\mathbf{e}\\\) only:
+
+    .. math ::
+        \\left[ \mathbf{C}^{\\top} \mathbf{M_{\mu^{-1}}^e } \mathbf{C} + i \omega \mathbf{M_{\sigma}^f} \\right] \mathbf{e}_{s} = i \omega \mathbf{M_{\sigma_{s}}^f } \mathbf{e}_{p}
+
+    which we solve for :math:`\\mathbf{e_s}`. The total field :math:`\mathbf{e} = \mathbf{e_p} + \mathbf{e_s}`.
+
+    The primary field is estimated from a background model (commonly half space ).
+
+
+    """
+
+    # From FDEMproblem: Used to project the fields. Currently not used for NSEMproblem.
+    _solutionType = "e_1dSolution"
+    _formulation = "EF"
+    fieldsPair = Fields1DPrimarySecondary
+
+    # Initiate properties
+    _sigmaPrimary = None
+
+    def __init__(self, mesh, **kwargs):
+        BaseNSEMSimulation.__init__(self, mesh, **kwargs)
+        # self._sigmaPrimary = sigmaPrimary
+
+    @property
+    def MeMui(self):
+        """
+        Edge inner product matrix
+        """
+        if getattr(self, "_MeMui", None) is None:
+            self._MeMui = self.mesh.getEdgeInnerProduct(1.0 / mu_0)
+        return self._MeMui
+
+    @property
+    def MfSigma(self):
+        """
+        Edge inner product matrix
+        """
+        # if getattr(self, '_MfSigma', None) is None:
+        self._MfSigma = self.mesh.getFaceInnerProduct(self.sigma)
+        return self._MfSigma
+
+    def MfSigmaDeriv(self, u):
+        """
+        Edge inner product matrix
+        """
+        # if getattr(self, '_MfSigmaDeriv', None) is None:
+        # print('[info mfsigmad] !!!!!!!!!!! ', u[:, 0])
+        self._MfSigmaDeriv = (
+            self.mesh.getFaceInnerProductDeriv(self.sigma)(u[:, 0]) * self.sigmaDeriv
+        )
+        return self._MfSigmaDeriv
+
+    @property
+    def sigmaPrimary(self):
+        """
+        A background model, use for the calculation of the primary fields.
+
+        """
+        return self._sigmaPrimary
+
+    @sigmaPrimary.setter
+    def sigmaPrimary(self, val):
+        # Note: TODO add logic for val, make sure it is the correct size.
+        self._sigmaPrimary = val
+
+    def getA(self, freq):
+        """
+        Function to get the A matrix.
+
+        :param float freq: Frequency
+        :rtype: scipy.sparse.csr_matrix
+        :return: A
+        """
+
+        # Note: need to use the code above since in the 1D problem I want
+        # e to live on Faces(nodes) and h on edges(cells). Might need to rethink this
+        # Possible that _fieldType and _eqLocs can fix this
+        MeMui = self.MeMui
+        MfSigma = self.MfSigma
+        C = self.mesh.nodalGrad
+        # Make A
+        A = C.T * MeMui * C + 1j * omega(freq) * MfSigma
+        # Either return full or only the inner part of A
+        return A
+
+    def getADeriv(self, freq, u, v, adjoint=False):
+        """
+        The derivative of A wrt sigma
+        """
+
+        u_src = u["e_1dSolution"]
+        dMfSigma_dm = self.MfSigmaDeriv(u_src)
+        if adjoint:
+            return 1j * omega(freq) * mkvc(dMfSigma_dm.T * v,)
+        # Note: output has to be nN/nF, not nC/nE.
+        # v should be nC
+        return 1j * omega(freq) * mkvc(dMfSigma_dm * v,)
+
+    def getRHS(self, freq):
+        """
+        Function to return the right hand side for the system.
+
+        :param float freq: Frequency
+        :rtype: numpy.ndarray
+        :return: RHS for 1 polarizations, primary fields (nF, 1)
+        """
+
+        # Get sources for the frequncy(polarizations)
+        Src = self.survey.get_sources_by_frequency(freq)[0]
+        # Only select the yx polarization
+        S_e = mkvc(Src.S_e(self)[:, 1], 2)
+        return -1j * omega(freq) * S_e
+
+    def getRHSDeriv(self, freq, v, adjoint=False):
+        """
+        The derivative of the RHS wrt sigma
+        """
+
+        Src = self.survey.get_sources_by_frequency(freq)[0]
+
+        S_eDeriv = mkvc(Src.s_eDeriv_m(self, v, adjoint),)
+        return -1j * omega(freq) * S_eDeriv
+
+    def fields(self, m=None):
+        """
+        Function to calculate all the fields for the model m.
+
+        :param numpy.ndarray m: Conductivity model (nC,)
+        :rtype: SimPEG.electromagnetics.natural_source.fields.Fields1DPrimarySecondary
+        :return: NSEM fields object containing the solution
+        """
+        # Set the current model
+        if m is not None:
+            self.model = m
+        # Make the fields object
+        F = self.fieldsPair(self)
+        # Loop over the frequencies
+        for freq in self.survey.frequencies:
+            if self.verbose:
+                startTime = time.time()
+                print("Starting work for {:.3e}".format(freq))
+                sys.stdout.flush()
+            A = self.getA(freq)
+            rhs = self.getRHS(freq)
+            Ainv = self.solver(A, **self.solver_opts)
+            e_s = Ainv * rhs
+
+            # Store the fields
+            Src = self.survey.get_sources_by_frequency(freq)[0]
+            # NOTE: only store the e_solution(secondary), all other components calculated in the fields object
+            F[Src, "e_1dSolution"] = e_s
+
+            if self.verbose:
+                print("Ran for {:f} seconds".format(time.time() - startTime))
+                sys.stdout.flush()
+        return F
+
+
+class Simulation1DElectricField(BaseFDEMSimulation):
+    """
+    1D finite volume simulation for the natural source electromagnetic problem.
+
+    This corresponds to the TE mode 2D simulation where the electric field is
+    located at cell centers and the magnetic flux is on edges.
+
+    We are solving the discrete version of
+
+    .. math::
+
+        -\partial E_y + i \omega B_x = 0
+
+        \partial_z \mu^{-1} B_x - sigma E_y = 0
+
+    with the boundary conditions that $E_y[z_max] = 1$ (a plane wave source at
+    the top of the domain), and $E_y[z_min] = 0$. This can later be updated to
+    mixed boundary conditions (see Haber, 2014).
+
+    When we discretize, we obtain:
+
+    .. math::
+
+        \mathbf{b} = \frac{1}{i\omega} \left( \mathbf{M^f}^{-1} \mathbf{D}^\top \mathbf{V} \mathbf{e} - \mathbf{B} \mathbf{e^{BC}} \right)
+
+        \left( \mathbf{D} \mathbf{M^f}_{\mu^{-1}} \mathbf{M^f}^{-1} \mathbf{D^\top} - i\omega \mathbf{M^{cc}}_{\sigma} \right) \mathbf{e} = \mathbf{D} \mathbf{M^f}_{\mu^{-1}} \mathbf{B} \mathbf{e^{BC}}
+
+    """
+
+    _solutionType = "eSolution"
+    _formulation = "HJ"  # magnetic component is on edges
+    fieldsPair = Fields1DElectricField
+    _clear_on_sigma_update = ["_MccSigma"]
+
+    # Must be 1D survey object
+    survey = properties.Instance("a Survey1D survey object", Survey1D, required=True)
+
+    def __init__(self, mesh, **kwargs):
+
+        if mesh.dim > 1:
+            raise ValueError(
+                f"The mesh must be a 1D mesh. The provided mesh has dimension {mesh.dim}"
+            )
+
+        super(Simulation1DElectricField, self).__init__(mesh, **kwargs)
+
+        # todo: update to enable user to input / customize boundary conditions
+        self._B = self.mesh.getBCProjWF("dirichlet")[0]
+        self._e_bc = np.r_[0, 1]  # 0 at the bottom of the domain, 1 at the top
+
+    @property
+    def MccSigma(self):
+        """
+        Cell centered inner product matrix for conductivity
+        """
+        if getattr(self, "_MccSigma", None) is None:
+            self._MccSigma = sdiag(self.sigma)
+        return self._MccSigma
+
+    def MccSigmaDeriv(self, u, v=None, adjoint=False):
+        """
+        Derivative of MccSigma with respect to the model times a vector
+        """
+        if self.sigmaMap is None:
+            return Zero()
+
+        if v is not None:
+            if not adjoint:
+                return u * (self.sigmaDeriv * v)
+            elif adjoint:
+                return self.sigmaDeriv.T * (u * v)
+        else:
+            mat = sdiag(u) * self.sigmaDeriv
+            if not adjoint:
+                return mat
+            elif adjoint:
+                return mat.T
+
+    def getA(self, freq):
+        """
+        System matrix
+
+        .. math::
+
+        \mathbf{A} = \mathbf{V} \mathbf{D} \mathbf{M^f}_{\mu^{-1}} \mathbf{M^f}^{-1} \mathbf{D^\top} - i\omega \mathbf{M^{cc}}_{\sigma}
+
+        """
+        D = self.mesh.faceDiv
+        MfMui = self.MfMui
+        MfI = self.MfI
+        MccSigma = self.MccSigma
+
+        return D @ MfMui @ MfI @ D.T + 1j * omega(freq) * MccSigma
+
+    def getADeriv(self, freq, u, v, adjoint=False):
+        """
+        Derivative with respect to the conductivity model
+        """
+
+        return 1j * omega(freq) * self.MccSigmaDeriv(u, v, adjoint)
+
+    def getRHS(self, freq):
+        """
+        Right hand side constructed using Dirichlet boundary conditions
+        """
+        D = self.mesh.faceDiv
+        MfMui = self.MfMui
+        B = self._B
+        ebc = self._e_bc
+
+        sources = self.survey.get_sources_by_frequency(freq)
+
+        return D @ (MfMui @ (B @ ebc))
+
+
+class Simulation1DMagneticFluxDensity(BaseFDEMSimulation):
+    """
+    1D finite volume simulation for the natural source electromagnetic problem.
+
+    This corresponds to the TM mode 2D simulation where the magnetic flux is
+    located at cell centers and the electric field is on edges.
+    """
+
+    _solutionType = "bSolution"
+    _formulation = "EB"
+    fieldsPair = Fields1DMagneticFluxDensity
+    _clear_on_sigma_update = ["_MfSigmaI", "_MfSigma", "_MfSigmaIDeriv"]
+
+    # Must be 1D survey object
+    survey = properties.Instance("a Survey1D survey object", Survey1D, required=True)
+
+    def __init__(self, mesh, **kwargs):
+        if mesh.dim > 1:
+            raise ValueError(
+                f"The mesh must be a 1D mesh. The provided mesh has dimension {mesh.dim}"
+            )
+
+        super(Simulation1DMagneticFluxDensity, self).__init__(mesh, **kwargs)
+
+        # todo: update to enable user to input / customize boundary conditions
+        self._B = self.mesh.getBCProjWF("dirichlet")[0]
+        self._b_bc = np.r_[0, 1]  # 0 at the bottom of the domain, 1 at the top
+
+    @property
+    def MccMui(self):
+        """
+        Cell centered inner product matrix for inverse magnetic permeability
+        """
+        if getattr(self, "_MccMui", None) is None:
+            mui = self.mui
+            if isScalar(mui):
+                mui = mui * np.ones(self.mesh.nC)
+            self._MccMui = sdiag(mui)
+        return self._MccMui
+
+    @property
+    def MfSigmaI(self):
+        """
+        Inverse of the face inner product matrix for sigma
+        """
+        if getattr(self, "_MfSigmaI", None) is None:
+            self._MfSigmaI = self.mesh.getFaceInnerProduct(self.sigma, invMat=True)
+        return self._MfSigmaI
+
+    @property
+    def MfSigma(self):
+        if getattr(self, "_MfSigma", None) is None:
+            self._MfSigma = self.mesh.getFaceInnerProduct(self.sigma)
+        return self._MfSigma
+
+    def MfSigmaDeriv(self, u, v=None, adjoint=False):
+        if self.sigmaMap is None:
+            return Zero()
+
+        if getattr(self, "_MfSigmaDeriv", None) is None:
+            self._MfSigmaDeriv = (
+                self.mesh.getFaceInnerProductDeriv(np.ones(self.mesh.nC))(
+                    np.ones(sef.mesh.nF)
+                )
+            ) * self.sigmaDeriv
+
+        if v is not None:
+            u = u.flatten()
+            if v.ndim > 1:
+                # promote u iff v is a matrix
+                u = u[:, None]  # Avoids constructing the sparse matrix
+            if adjoint is True:
+                return self._MfSigmaDeriv.T.dot(u * v)
+            return u * (self._MfSigmaDeriv.dot(v))
+        else:
+            if adjoint is True:
+                return self._MfSigmaDeriv.T.dot(sdiag(u))
+            return sdiag(u) * (self._MfSigmaDeriv)
+
+    def MfSigmaIDeriv(self, u, v=None, adjoint=False):
+        if self.sigmaMap is None:
+            return Zero()
+
+        dMfSigmaI_dI = -self.MfSigmaI ** 2
+
+        if adjoint:
+            return self.MfSigmaDeriv(dMfSigmaI_dI.dot(u), v=v, adjoint=adjoint)
+        return dMfSigmaI_dI.dot(self.MfSigmaDeriv(u, v=v))
+
+    def getA(self, freq):
+        """
+        system matrix
+        """
+        MccMui = self.MccMui
+        V = self.Vol
+        D = self.mesh.faceDiv
+        MfSigmaI = self.MfSigmaI
+
+        return (
+            V @ MccMui @ D @ MfSigmaI @ D.T @ MccMui @ V - 1j * omega(freq) * MccMui @ V
+        )
+
+    def getADeriv(self, freq, u, v, adjoint=False):
+        MccMui = self.MccMui
+        V = self.Vol
+        D = self.mesh.faceDiv
+
+        # V, MccMui are symmetric
+        return (
+            V
+            @ MccMui
+            @ D
+            @ self.MfSigmaIDeriv(D.T @ MccMui @ V @ u, v, adjoint=adjoint)
+        )
+
+    def getRHS(self, freq):
+        """
+        right hand side
+        """
+        MccMui = self.MccMui
+        D = self.mesh.faceDiv
+        V = self.Vol
+        B = self._B
+        bbc = self._b_bc
+
+        return V @ (MccMui @ (D @ (B @ bbc)))
+
+
+###################################
+# 2D problems
+###################################
+
+# class Simulation2DElectricField(BaseFDEMSimulation):
+#     """
+#     A
+#     """
+
+
+###################################
+# 3D problems
+###################################
+
+
+class Simulation3DPrimarySecondary(Simulation3DElectricField):
+    """
+    A NSEM problem solving a e formulation and a primary/secondary fields decompostion.
+
+    By eliminating the magnetic flux density using
+
+        .. math ::
+
+            \mathbf{b} = \\frac{1}{i \omega}\\left(-\mathbf{C} \mathbf{e} \\right)
+
+
+    we can write Maxwell's equations as a second order system in :math:`\mathbf{e}` only:
+
+    .. math ::
+
+        \\left[\mathbf{C}^{\\top} \mathbf{M_{\mu^{-1}}^f} \mathbf{C} + i \omega \mathbf{M_{\sigma}^e} \\right] \mathbf{e}_{s} = i \omega \mathbf{M_{\sigma_{p}}^e} \mathbf{e}_{p}
+
+    which we solve for :math:`\mathbf{e_s}`. The total field :math:`\mathbf{e} = \mathbf{e_p} + \mathbf{e_s}`.
+
+    The primary field is estimated from a background model (commonly as a 1D model).
+
+    """
+
+    # Initiate properties
+    _sigmaPrimary = None
+
+    # fieldsPair = Fields3DPrimarySecondary
+
+    @property
+    def sigmaPrimary(self):
+        """
+        A background model, use for the calculation of the primary fields.
+
+        """
+        return self._sigmaPrimary
+
+    @sigmaPrimary.setter
+    def sigmaPrimary(self, val):
+        # Note: TODO add logic for val, make sure it is the correct size.
+        self._sigmaPrimary = val
+
+
+
+############
+# Deprecated
+############
+
+
+@deprecate_class(removal_version="0.16.0", future_warn=True)
+class Problem3D_ePrimSec(Simulation3DPrimarySecondary):
+    pass
+
+
+@deprecate_class(removal_version="0.16.0", future_warn=True)
+class Problem1D_ePrimSec(Simulation1DPrimarySecondary):
+    pass