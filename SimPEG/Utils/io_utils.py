--- conflicted
+++ resolved
@@ -1,9 +1,5 @@
 from __future__ import print_function
 import numpy as np
-<<<<<<< HEAD
-import discretize as Mesh
-=======
->>>>>>> 54f4e13e
 import time as tm
 import re
 import warnings
