--- conflicted
+++ resolved
@@ -216,6 +216,8 @@
         m = self.invProb.model
         f = self.invProb.getFields(m, store=True, deleteWarmstart=False)
 
+        # Fix the seed for random vector for consistent result
+        np.random.seed(1)
         x0 = np.random.rand(*m.shape)
 
         t, b = 0, 0
@@ -230,8 +232,9 @@
             i_count += 1
 
         self.beta0 = self.beta0_ratio*(t/b)
-
         self.invProb.beta = self.beta0
+        self.invProb.Jx = t
+        self.invProb.Wx = b
 
 
 class BetaSchedule(InversionDirective):
@@ -568,6 +571,7 @@
     f_old = 0
     f_min_change = 1e-2
     beta_tol = 1e-1
+    beta_ratio_l2 = None
     prctile = 100
     chifact_start = 1.
     chifact_target = 1.
@@ -583,6 +587,7 @@
 
     # Beta schedule
     updateBeta = True
+    betaSearch = True
     coolingFactor = 2.
     coolingRate = 1
     ComboObjFun = False
@@ -666,27 +671,13 @@
             self._angleScale()
 
         # Check if misfit is within the tolerance, otherwise scale beta
-        if np.any([
-            np.all([
+        if np.all([
                 np.abs(1. - self.invProb.phi_d / self.target) > self.beta_tol,
-                self.updateBeta
-            ]),
-            np.all([
-                self.mode == 1,
-                np.abs(1. - self.invProb.phi_d / self.start) > self.beta_tol])
+                self.updateBeta,
+                self.mode != 1
         ]):
 
             ratio = (self.target / self.invProb.phi_d)
-<<<<<<< HEAD
-
-            if ratio > 1:
-                ratio = np.mean([2.0, ratio])
-
-            else:
-                ratio = np.mean([0.5, ratio])
-
-            self.invProb.beta = self.invProb.beta * ratio
-=======
 
             if ratio > 1:
                 ratio = np.mean([2.0, ratio])
@@ -700,15 +691,22 @@
             # Jx_irls = self.invProb.Jx
             # ratio_irls = Jx_irls/Wx_irls
             # self.invProb.beta = ratio_irls * ratio
->>>>>>> 1a2aa0ee
-
-            if self.mode != 1:
+
+            if np.all([self.mode != 1, self.betaSearch]):
                 print("Beta search step")
                 # self.updateBeta = False
                 # Re-use previous model and continue with new beta
                 self.invProb.model = self.reg.objfcts[0].model
                 self.opt.xc = self.reg.objfcts[0].model
                 return
+
+        elif np.all([
+                self.mode == 1,
+                self.opt.iter % self.coolingRate == 0,
+                np.abs(1. - self.invProb.phi_d / self.target) > self.beta_tol
+        ]):
+
+            self.invProb.beta = self.invProb.beta / self.coolingFactor
 
         phim_new = 0
         for reg in self.reg.objfcts:
@@ -726,7 +724,7 @@
 
         # After reaching target misfit with l2-norm, switch to IRLS (mode:2)
         if np.all([
-            np.abs(1. - self.invProb.phi_d / self.start) < self.beta_tol,
+            self.invProb.phi_d < self.start,
             self.mode == 1
         ]):
             if not self.silent:
@@ -739,12 +737,8 @@
             self.iterStart = self.opt.iter
             self.phi_d_last = self.invProb.phi_d
             self.invProb.phi_m_last = self.reg(self.invProb.model)
-<<<<<<< HEAD
-
-=======
             # ratio_l2 = self.invProb.Jx / self.invProb.Wx
             # self.beta_ratio_l2 = self.invProb.beta / ratio_l2
->>>>>>> 1a2aa0ee
             # Either use the supplied epsilon, or fix base on distribution of
             # model values
             for reg in self.reg.objfcts:
@@ -912,8 +906,6 @@
             )
         return True
 
-<<<<<<< HEAD
-=======
     def get_Jx_Wx(self):
         """
             Evaluate Rayleigh quotient of J (sensitivity)and W (regularization) matrix
@@ -938,7 +930,6 @@
 
         return t, b
 
->>>>>>> 1a2aa0ee
 
 class UpdatePreconditioner(InversionDirective):
     """
@@ -971,11 +962,7 @@
             # Update the pre-conditioner
             reg_diag = np.zeros_like(self.invProb.model)
             for reg in self.reg.objfcts:
-                if getattr(reg.mapping, 'P', None) is None:
-                    reg_diag += self.invProb.beta*(reg.W.T*reg.W).diagonal()
-                else:
-                    P = reg.mapping.P
-                    reg_diag += self.invProb.beta*(P.T * (reg.W.T * (reg.W * P))).diagonal()
+                reg_diag += self.invProb.beta*(reg.W.T*reg.W).diagonal()
 
             Hdiag = self.opt.JtJdiag + reg_diag
 
@@ -992,11 +979,7 @@
             # Update the pre-conditioner
             reg_diag = np.zeros_like(self.invProb.model)
             for reg in self.reg.objfcts:
-                if getattr(reg.mapping, 'P', None) is None:
-                    reg_diag += self.invProb.beta*(reg.W.T*reg.W).diagonal()
-                else:
-                    P = reg.mapping.P
-                    reg_diag += self.invProb.beta*(P.T * (reg.W.T * (reg.W * P))).diagonal()
+                reg_diag += self.invProb.beta*(reg.W.T*reg.W).diagonal()
 
             Hdiag = self.opt.JtJdiag + reg_diag
 
@@ -1089,15 +1072,8 @@
             )
 
             m = self.invProb.model
-<<<<<<< HEAD
-            if getattr(prob, 'getJtJdiag', None):
-                self.JtJdiag += [prob.getJtJdiag(m)]
-            else:
-                self.JtJdiag += [np.sum((dmisfit.W*prob.getJ(m))**2., axis=0)]
-=======
-
-            self.JtJdiag += [mkvc(np.sum((dmisfit.W*prob.getJ(m)).power(2.), axis=0))]
->>>>>>> 1a2aa0ee
+
+            self.JtJdiag += [mkvc(np.sum((dmisfit.W*prob.getJ(m))**2, axis=0))]
 
         return self.JtJdiag
 
@@ -1140,42 +1116,4 @@
 
             JtJdiag += JtJ
 
-        self.opt.JtJdiag = JtJdiag
-
-
-class ProjSpherical(InversionDirective):
-    """
-       Trick for spherical coordinate system.
-       Project \theta and \phi angles back to [-\pi,\pi] using
-       back and forth conversion.
-       spherical->cartesian->spherical
-    """
-
-    def initialize(self):
-
-        x = self.invProb.model
-        # Convert to cartesian than back to avoid over rotation
-        xyz = Utils.matutils.atp2xyz(x)
-        m = Utils.matutils.xyz2atp(xyz)
-
-        self.invProb.model = m
-
-        for prob in self.prob:
-            prob.model = m
-
-        self.opt.xc = m
-
-    def endIter(self):
-
-        x = self.invProb.model
-        # Convert to cartesian than back to avoid over rotation
-        xyz = Utils.matutils.atp2xyz(x)
-        m = Utils.matutils.xyz2atp(xyz)
-
-        self.invProb.model = m
-        self.invProb.phi_m_last = self.reg(m)
-
-        for prob in self.prob:
-            prob.model = m
-
-        self.opt.xc = m+        self.opt.JtJdiag = JtJdiag