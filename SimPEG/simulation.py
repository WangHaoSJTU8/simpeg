--- conflicted
+++ resolved
@@ -132,11 +132,7 @@
         "path to store the sensitivty", default="./sensitivity/"
     )
 
-<<<<<<< HEAD
-    modelType = properties.StringChoice(
-=======
     model_type = properties.StringChoice(
->>>>>>> be5edc20
         "Type of model",
         choices=["scalar", "vector"],
         default="scalar",
