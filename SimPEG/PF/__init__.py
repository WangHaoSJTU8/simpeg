from . import MagAnalytics
from . import GravAnalytics
from . import BaseMag
from . import Magnetics
from . import BaseGrav
from . import Gravity
from . import MagneticsDriver
from . import GravityDriver
<<<<<<< HEAD
from . import calcTmat
=======
from . import ParallelForward
>>>>>>> 39b822c9
<|MERGE_RESOLUTION|>--- conflicted
+++ resolved
@@ -6,8 +6,4 @@
 from . import Gravity
 from . import MagneticsDriver
 from . import GravityDriver
-<<<<<<< HEAD
-from . import calcTmat
-=======
-from . import ParallelForward
->>>>>>> 39b822c9
+from . import ParallelForward