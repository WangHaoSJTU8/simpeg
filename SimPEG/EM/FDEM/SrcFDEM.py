--- conflicted
+++ resolved
@@ -1,13 +1,9 @@
 from SimPEG import Survey, Problem, Utils, np, sp
 from scipy.constants import mu_0
-<<<<<<< HEAD
 from SimPEG.EM.Utils import (omega, MagneticDipoleFields,
                              MagneticDipoleVectorPotential,
                              MagneticLoopVectorPotential,
                              orientationDict)
-=======
-from SimPEG.EM.Utils import omega, MagneticDipoleFields, MagneticDipoleVectorPotential, MagneticLoopVectorPotential
->>>>>>> 073b1b91
 from SimPEG.Utils import Zero
 import warnings
 
@@ -486,9 +482,6 @@
         return Utils.mkvc(b)
 
 
-<<<<<<< HEAD
-class CircularLoop(MagDipole):
-=======
         :param BaseFDEMProblem prob: FDEM problem
         :rtype: numpy.ndarray
         :return: primary magnetic field
@@ -535,7 +528,6 @@
 
 
 class CircularLoop(BaseSrc):
->>>>>>> 073b1b91
     """
     Circular loop magnetic source calculated by taking the curl of a magnetic
     vector potential. By taking the discrete curl, we ensure that the magnetic
@@ -553,7 +545,6 @@
 
     def __init__(self, rxList, freq, loc, orientation='Z', radius=1., mu=mu_0):
         self.radius = radius
-<<<<<<< HEAD
         super(CircularLoop, self).__init__(rxList, freq, loc,
                                            orientation=orientation,
                                            mu=mu)
@@ -562,15 +553,6 @@
         return MagneticLoopVectorPotential(self.loc, obsLoc, component,
                                            mu=self.mu, radius=self.radius,
                                            orientation=self.orientation)
-=======
-        self.mu = mu
-        self.loc = loc
-        self.integrate = False
-        BaseSrc.__init__(self, rxList)
-
-    def bPrimary(self, prob):
-        """
-        The primary magnetic flux density from a magnetic vector potential
 
         :param BaseFDEMProblem prob: FDEM problem
         :rtype: numpy.ndarray
@@ -578,11 +560,6 @@
         """
         formulation = prob._formulation
 
-        if formulation is 'EB':
-            gridX = prob.mesh.gridEx
-            gridY = prob.mesh.gridEy
-            gridZ = prob.mesh.gridEz
-            C = prob.mesh.edgeCurl
 
         elif formulation is 'HJ':
             gridX = prob.mesh.gridFx
@@ -655,6 +632,5 @@
 
             return -C.T * (MMui_s * self.bPrimary(prob))
 
->>>>>>> 073b1b91
-
-
+
+
