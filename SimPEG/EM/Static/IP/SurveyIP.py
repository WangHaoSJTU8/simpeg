--- conflicted
+++ resolved
@@ -22,8 +22,6 @@
                 d_\\text{pred} = Pf(m)
         """
         return self.prob.Jvec(m, m, f=f)
-<<<<<<< HEAD
-=======
 
 
 def from_dc_to_ip_survey(dc_survey, dim="2.5D"):
@@ -67,5 +65,4 @@
     else:
         raise Exception(" dim must be '2.5D', '2D', or '3D' ")
 
-    return ip_survey
->>>>>>> bbb39d43
+    return ip_survey