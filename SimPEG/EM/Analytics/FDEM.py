from __future__ import division
import numpy as np
from scipy.constants import mu_0, pi
from scipy.special import erf
from SimPEG import Utils


def hzAnalyticDipoleF(r, freq, sigma, secondary=True, mu=mu_0):
    """
    4.56 in Ward and Hohmann

    .. plot::

        import matplotlib.pyplot as plt
        from SimPEG import EM
        freq = np.logspace(-1, 6, 61)
        test = EM.Analytics.FDEM.hzAnalyticDipoleF(100, freq, 0.001, secondary=False)
        plt.loglog(freq, abs(test.real))
        plt.loglog(freq, abs(test.imag))
        plt.title('Response at $r$=100m')
        plt.xlabel('Frequency')
        plt.ylabel('Response')
        plt.legend(('real','imag'))
        plt.show()

    """
    r = np.abs(r)
    k = np.sqrt(-1j*2.*np.pi*freq*mu*sigma)

    m = 1
    front = m / (2. * np.pi * (k**2) * (r**5) )
    back = 9 - ( 9 + 9j * k * r - 4 * (k**2) * (r**2) - 1j * (k**3) * (r**3)) * np.exp(-1j*k*r)
    hz = front*back

    if secondary:
        hp =-1/(4*np.pi*r**3)
        hz = hz-hp

    if hz.ndim == 1:
        hz = Utils.mkvc(hz,2)

    return hz

def MagneticDipoleWholeSpace(XYZ, srcLoc, sig, f, moment=1., orientation='X', mu = mu_0):
    """
    Analytical solution for a dipole in a whole-space.

    Equation 2.57 of Ward and Hohmann

    TODOs:
        - set it up to instead take a mesh & survey
        - add E-fields
        - handle multiple frequencies
        - add divide by zero safety


    .. plot::

        from SimPEG import EM
        import matplotlib.pyplot as plt
        from scipy.constants import mu_0
        freqs = np.logspace(-2,5,100)
        Bx, By, Bz = EM.Analytics.FDEM.MagneticDipoleWholeSpace([0,100,0], [0,0,0], 1e-2, freqs, moment=1, orientation='Z')
        plt.loglog(freqs, np.abs(Bz.real)/mu_0, 'b')
        plt.loglog(freqs, np.abs(Bz.imag)/mu_0, 'r')
        plt.legend(('real','imag'))
        plt.show()


    """

    if not isinstance(orientation, str):
        if np.allclose(orientation, np.r_[1., 0., 0.]):
            orientation = 'X'
        elif np.allclose(orientation, np.r_[0., 1., 0.]):
            orientation = 'Y'
        elif np.allclose(orientation, np.r_[0., 0., 1.]):
            orientation = 'Z'
        else:
<<<<<<< HEAD
            raise NotImplementedError, 'arbitrary orientations not implemented'
=======
            raise NotImplementedError('arbitrary orientations not implemented')
>>>>>>> f8b0ea53

    XYZ = Utils.asArray_N_x_Dim(XYZ, 3)

    dx = XYZ[:,0]-srcLoc[0]
    dy = XYZ[:,1]-srcLoc[1]
    dz = XYZ[:,2]-srcLoc[2]

    r  = np.sqrt( dx**2. + dy**2. + dz**2.)
    k  = np.sqrt( -1j*2.*np.pi*f*mu*sig )
    kr = k*r

    front = moment / (4.*pi * r**3.) * np.exp(-1j*kr)
    mid   = -kr**2. + 3.*1j*kr + 3.

    if orientation.upper() == 'X':
        Hx = front*( (dx/r)**2. * mid + (kr**2. - 1j*kr - 1.) )
        Hy = front*( (dx*dy/r**2.) * mid )
        Hz = front*( (dx*dz/r**2.) * mid )

    elif orientation.upper() == 'Y':
        Hx = front*( (dy*dx/r**2.) * mid )
        Hy = front*( (dy/r)**2. * mid + (kr**2. - 1j*kr - 1.) )
        Hz = front*( (dy*dz/r**2.) * mid )

    elif orientation.upper() == 'Z':
        Hx = front*( (dx*dz/r**2.) * mid )
        Hy = front*( (dy*dz/r**2.) * mid )
        Hz = front*( (dz/r)**2. * mid + (kr**2. - 1j*kr - 1.) )

    Bx = mu*Hx
    By = mu*Hy
    Bz = mu*Hz

    if Bx.ndim is 1:
        Bx = Utils.mkvc(Bx,2)

    if By.ndim is 1:
        By = Utils.mkvc(By,2)

    if Bz.ndim is 1:
        Bz = Utils.mkvc(Bz,2)

    return Bx, By, Bz


def ElectricDipoleWholeSpace(XYZ, srcLoc, sig, f, current=1., length=1., orientation='X', mu=mu_0):
    XYZ = Utils.asArray_N_x_Dim(XYZ, 3)

    dx = XYZ[:,0]-srcLoc[0]
    dy = XYZ[:,1]-srcLoc[1]
    dz = XYZ[:,2]-srcLoc[2]

    r  = np.sqrt( dx**2. + dy**2. + dz**2.)
    k  = np.sqrt( -1j*2.*np.pi*f*mu*sig )
    kr = k*r

    front = current * length / (4. * np.pi * sig * r**3) * np.exp(-1j*k*r)
    mid   = -k**2 * r**2 + 3*1j*k*r + 3

    # Ex = front*((dx**2 / r**2)*mid + (k**2 * r**2 -1j*k*r))
    # Ey = front*(dx*dy  / r**2)*mid
    # Ez = front*(dx*dz  / r**2)*mid

    if orientation.upper() == 'X':
        Ex = front*((dx**2 / r**2)*mid + (k**2 * r**2 -1j*k*r-1.))
        Ey = front*(dx*dy  / r**2)*mid
        Ez = front*(dx*dz  / r**2)*mid
        return Ex, Ey, Ez

    elif orientation.upper() == 'Y':
        #  x--> y, y--> z, z-->x
        Ey = front*((dy**2 / r**2)*mid + (k**2 * r**2 -1j*k*r-1.))
        Ez = front*(dy*dz  / r**2)*mid
        Ex = front*(dy*dx  / r**2)*mid
        return Ex, Ey, Ez

    elif orientation.upper() == 'Z':
        # x --> z, y --> x, z --> y
        Ez = front*((dz**2 / r**2)*mid + (k**2 * r**2 -1j*k*r-1.))
        Ex = front*(dz*dx  / r**2)*mid
        Ey = front*(dz*dy  / r**2)*mid
        return Ex, Ey, Ez
        # return Ey, Ez, Ex<|MERGE_RESOLUTION|>--- conflicted
+++ resolved
@@ -77,11 +77,7 @@
         elif np.allclose(orientation, np.r_[0., 0., 1.]):
             orientation = 'Z'
         else:
-<<<<<<< HEAD
-            raise NotImplementedError, 'arbitrary orientations not implemented'
-=======
             raise NotImplementedError('arbitrary orientations not implemented')
->>>>>>> f8b0ea53
 
     XYZ = Utils.asArray_N_x_Dim(XYZ, 3)
 
