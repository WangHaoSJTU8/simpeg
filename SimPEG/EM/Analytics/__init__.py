<<<<<<< HEAD
from .TDEM import hzAnalyticDipoleT
from .FDEM import hzAnalyticDipoleF
from .FDEMcasing import *
from .DC import DCAnalyticHalf, DCAnalyticSphere
from .FDEMDipolarfields import *
=======
from TDEM import hzAnalyticDipoleT, hzAnalyticCentLoopT
from FDEM import hzAnalyticDipoleF
from FDEMcasing import *
from DC import DCAnalyticHalf, DCAnalyticSphere
from FDEMDipolarfields import *
>>>>>>> 20b324f0
<|MERGE_RESOLUTION|>--- conflicted
+++ resolved
@@ -1,13 +1,5 @@
-<<<<<<< HEAD
-from .TDEM import hzAnalyticDipoleT
+from .TDEM import hzAnalyticDipoleT, hzAnalyticCentLoopT
 from .FDEM import hzAnalyticDipoleF
 from .FDEMcasing import *
 from .DC import DCAnalyticHalf, DCAnalyticSphere
-from .FDEMDipolarfields import *
-=======
-from TDEM import hzAnalyticDipoleT, hzAnalyticCentLoopT
-from FDEM import hzAnalyticDipoleF
-from FDEMcasing import *
-from DC import DCAnalyticHalf, DCAnalyticSphere
-from FDEMDipolarfields import *
->>>>>>> 20b324f0
+from .FDEMDipolarfields import *