from __future__ import print_function, division, annotations
import types
from typing import TYPE_CHECKING
import numpy as np
from functools import wraps
import warnings
import properties

from discretize.utils import asArray_N_x_Dim

# scooby is a soft dependency for SimPEG
try:
    from scooby import Report as ScoobyReport
except ImportError:

    class ScoobyReport:
        def __init__(self, additional, core, optional, ncol, text_width, sort):
            print(
                "\n  *ERROR*: `SimPEG.Report` requires `scooby`."
                "\n           Install it via `pip install scooby` or"
                "\n           `conda install -c conda-forge scooby`.\n"
            )


def create_wrapper_from_class(input_class, *fun_names):
    """Create wrapper class with memory profiler.

    Using :meth:`memory_profiler.profile`, this function creates a wrapper class
    from the input class and function names specified.

    Parameters
    ----------
    input_class : class
        Input class being used to create the wrapper
    fun_names : list of str
        Names of the functions that will be wrapped to the wrapper class. These names must
        correspond to methods of the input class.

    Returns
    -------
    class :
        Wrapper class

    Examples
    --------

    >>> foo_mem = create_wrapper_from_class(foo,['my_func'])
    >>> fooi = foo_mem()
    >>> for i in range(5):
    >>>     fooi.my_func()

    Then run it from the command line

    ``python -m memory_profiler exampleMemWrapper.py``
    """
    from memory_profiler import profile

    attrs = {}
    for f in fun_names:
        if hasattr(input_class, f):
            attrs[f] = profile(getattr(input_class, f))
        else:
            print("{0!s} not found in {1!s} Class".format(f, input_class.__name__))

    return type(input_class.__name__ + "MemProfileWrap", (input_class,), attrs)


def hook(obj, method, name=None, overwrite=False, silent=False):
    """Dynamically bind a class's method to an instance of a different class.

    Parameters
    ----------
    obj : class
        Instance of a class that will be binded to a new method
    method : method
        The method that will be binded to *obj*. The syntax is *ClassName.method*
    name : str, optional
        Provide a different name for the method being binded to *obj*. If ``None``,
        the original method name is used.
    overwrite : bool, default: ``False``
        If ``True``, the hook will overwrite a preexisting method of *obj* if it has
        the same name as the *name* input argument. If ``False``, preexisting methods
        are not overwritten.
    silent : bool, default: ``False``
        Print whether a previous hook was overwritten
    """
    if name is None:
        name = method.__name__
        if name == "<lambda>":
            raise Exception("Must provide name to hook lambda functions.")
    if not hasattr(obj, name) or overwrite:
        setattr(obj, name, types.MethodType(method, obj))
        if getattr(obj, "debug", False):
            print("Method " + name + " was added to class.")
    elif not silent or getattr(obj, "debug", False):
        print("Method " + name + " was not overwritten.")


def set_kwargs(obj, ignore=None, **kwargs):
    """
    Set key word arguments for an object or throw an error if any do not exist.

    Parameters
    ----------
    obj : class
        Instance of a class
    ignore : list, optional
        ``list`` of ``str`` denoting kwargs that are ignored (not being set)
    """
    if ignore is None:
        ignore = []
    for attr in kwargs:
        if attr in ignore:
            continue
        if hasattr(obj, attr):
            setattr(obj, attr, kwargs[attr])
        else:
            raise Exception("{0!s} attr is not recognized".format(attr))

    # hook(obj, hook, silent=True)
    # hook(obj, setKwargs, silent=True)


def print_done(obj, printers, name="Done", pad=""):
    """Print completion of an operation (**DOCSTRING INCOMPLETE**)

    Parameters
    ----------
    obj : object
        An object
    printers : list of dict
        Has keys "width" and "title"
    name : str, default: "Done"
        A string for the process being completed
    pad : str, default: ""
        Trailing string

    """
    titles = ""
    widths = 0
    for printer in printers:
        titles += ("{{:^{0:d}}}".format(printer["width"])).format(printer["title"]) + ""
        widths += printer["width"]
    print(pad + "{0} {1} {0}".format("=" * ((widths - 1 - len(name)) // 2), name))
    # print(pad + "%s" % '-'*widths)


def print_titles(obj, printers, name="Print Titles", pad=""):
    """Print titles (**DOCSTRING INCOMPLETE**)

    Parameters
    ----------
    obj : object
        An object
    printers : list of dict
        Has keys "width" and "title"
    name : str, default: "Print Titles"
        A string for the process being completed
    pad : str, default: ""
        Trailing string
    """
    titles = ""
    widths = 0
    for printer in printers:
        titles += ("{{:^{0:d}}}".format(printer["width"])).format(printer["title"]) + ""
        widths += printer["width"]
    print(pad + "{0} {1} {0}".format("=" * ((widths - 1 - len(name)) // 2), name))
    print(pad + titles)
    print(pad + "%s" % "-" * widths)


def print_line(obj, printers, pad=""):
    """Print line (**DOCSTRING INCOMPLETE**)

    Parameters
    ----------
    obj : object
        An object
    printers : list of dict
        Has keys "width" and "title"
    pad : str, default: ""
        Trailing string
    """
    values = ""
    for printer in printers:
        values += ("{{:^{0:d}}}".format(printer["width"])).format(
            printer["format"] % printer["value"](obj)
        )
    print(pad + values)


def check_stoppers(obj, stoppers):
    """Check stopping rules (**DOCSTRING INCOMPLETE**)

    Parameters
    ----------
    obj : object
        Input object
    stoppers : list of dict
        List of stoppers

    Returns
    -------
    bool :
        Whether stopping criteria was encountered
    """
    optimal = []
    critical = []
    for stopper in stoppers:
        l = stopper["left"](obj)
        r = stopper["right"](obj)
        if stopper["stopType"] == "optimal":
            optimal.append(l <= r)
        if stopper["stopType"] == "critical":
            critical.append(l <= r)

    if obj.debug:
        print("checkStoppers.optimal: ", optimal)
    if obj.debug:
        print("checkStoppers.critical: ", critical)

    return (len(optimal) > 0 and all(optimal)) | (len(critical) > 0 and any(critical))


def print_stoppers(obj, stoppers, pad="", stop="STOP!", done="DONE!"):
    """Print stoppers (**DOCSTRING INCOMPLETE**)

    Parameters
    ----------
    obj : object
        An object
    stoppers : list of dict
        Has keys "width" and "title"
    pad : str, default: ""
        Trailing string
    stop : str, default: "STOP!"
        String for statement when stopping criteria encountered
    done : str, default: "DONE!"
        String for statement when stopping criterian not encountered
    """
    print(pad + "{0!s}{1!s}{2!s}".format("-" * 25, stop, "-" * 25))
    for stopper in stoppers:
        l = stopper["left"](obj)
        r = stopper["right"](obj)
        print(pad + stopper["str"] % (l <= r, l, r))
    print(pad + "{0!s}{1!s}{2!s}".format("-" * 25, done, "-" * 25))


def call_hooks(match, mainFirst=False):
    """Wrap a function to an instance of a class (**DOCSTRING INCOMPLETE**)

    Use the following syntax::

        @callHooks('doEndIteration')
        def doEndIteration(self):
            pass

    This will call everything named *_doEndIteration* at the beginning of the function call.
    By default the main method (doEndIteration) is run after all of the sub methods (_doEndIteration*).
    This can be reversed by adding the mainFirst=True kwarg.

    Parameters
    ----------
    match : str
        Name of the function being wrapped to class instance
    mainFirst : bool, default: ``False``
        Main first

    Returns
    -------
    wrapper
        The wrapper
    """

    def callHooksWrap(f):
        @wraps(f)
        def wrapper(self, *args, **kwargs):

            if not mainFirst:
                for method in [
                    posible for posible in dir(self) if ("_" + match) in posible
                ]:
                    if getattr(self, "debug", False):
                        print((match + " is calling self." + method))
                    getattr(self, method)(*args, **kwargs)

                return f(self, *args, **kwargs)
            else:
                out = f(self, *args, **kwargs)

                for method in [
                    posible for posible in dir(self) if ("_" + match) in posible
                ]:
                    if getattr(self, "debug", False):
                        print((match + " is calling self." + method))
                    getattr(self, method)(*args, **kwargs)

                return out

        extra = """
            If you have things that also need to run in the method {0!s}, you can create a method::

                def _{1!s}*(self, ... ):
                    pass

            Where the * can be any string. If present, _{2!s}* will be called at the start of the default {3!s} call.
            You may also completely overwrite this function.
        """.format(
            match, match, match, match
        )
        doc = wrapper.__doc__
        wrapper.__doc__ = ("" if doc is None else doc) + extra
        return wrapper

    return callHooksWrap


def dependent_property(name, value, children, doc):
    """Dependent property (**DOCSTRING INCOMPLETE**)

    Parameters
    ----------
    name : str
        Property name
    value : scalar
        A scalar value
    children : class instances
        Child classes
    doc : str
        Property documentation
    """

    def fget(self):
        return getattr(self, name, value)

    def fset(self, val):
        if (np.isscalar(val) and getattr(self, name, value) == val) or val is getattr(
            self, name, value
        ):
            return  # it is the same!
        for child in children:
            if hasattr(self, child):
                delattr(self, child)
        setattr(self, name, val)

    return property(fget=fget, fset=fset, doc=doc)


def requires(var):
    """Wrap a function (**DOCSTRING INCOMPLETE**)

    Use the following syntax to wrap a funciton::

        @requires('prob')
        def dpred(self):
            pass

    This wrapper will ensure that a problem has been bound to the data.
    If a problem is not bound an Exception will be raised, and an nice error message printed.

    Parameters
    ----------
    var :
        Input variable

    Returns
    -------
    wrapper
        The wrapper
    """

    def requiresVar(f):
        if var == "prob":
            extra = """

        .. note::

            To use survey.{0!s}(), SimPEG requires that a problem be bound to the survey.
            If a problem has not been bound, an Exception will be raised.
            To bind a problem to the Data object::

                survey.pair(myProblem)

            """.format(
                f.__name__
            )
        else:
            extra = """
                To use *{0!s}* method, SimPEG requires that the {1!s} be specified.
            """.format(
                f.__name__, var
            )

        @wraps(f)
        def requiresVarWrapper(self, *args, **kwargs):
            if getattr(self, var, None) is None:
                raise Exception(extra)
            return f(self, *args, **kwargs)

        doc = requiresVarWrapper.__doc__
        requiresVarWrapper.__doc__ = ("" if doc is None else doc) + extra

        return requiresVarWrapper

    return requiresVar


class Report(ScoobyReport):
    """Print date, time, and version information.

    Use scooby to print date, time, and package version information in any
    environment (Jupyter notebook, IPython console, Python console, QT
    console), either as html-table (notebook) or as plain text (anywhere).

    Always shown are the OS, number of CPU(s), ``numpy``, ``scipy``,
    ``SimPEG``, ``cython``, ``properties``, ``vectormath``, ``discretize``,
    ``pymatsolver``, ``sys.version``, and time/date.

    Additionally shown are, if they can be imported, ``IPython``,
    ``matplotlib``, and ``ipywidgets``. It also shows MKL information, if
    available.

    All modules provided in ``add_pckg`` are also shown.


    Parameters
    ----------
    add_pckg : packages, optional
        Package or list of packages to add to output information (must be
        imported beforehand).
    ncol : int, optional
        Number of package-columns in html table (no effect in text-version);
        Defaults to 3.
    text_width : int, optional
        The text width for non-HTML display modes
    sort : bool, optional
        Sort the packages when the report is shown

    Examples
    --------

    >>> import pytest
    >>> import dateutil
    >>> from SimPEG import Report
    >>> Report()                            # Default values
    >>> Report(pytest)                      # Provide additional package
    >>> Report([pytest, dateutil], ncol=5)  # Define nr of columns

    """

    def __init__(self, add_pckg=None, ncol=3, text_width=80, sort=False):
        """Initiate a scooby.Report instance."""

        # Mandatory packages.
        core = [
            "SimPEG",
            "discretize",
            "pymatsolver",
            "vectormath",
            "properties",
            "numpy",
            "scipy",
            "cython",
        ]

        # Optional packages.
        optional = ["IPython", "matplotlib", "ipywidgets"]

        super().__init__(
            additional=add_pckg,
            core=core,
            optional=optional,
            ncol=ncol,
            text_width=text_width,
            sort=sort,
        )


##############################################################
#               DEPRECATION FUNCTIONS
##############################################################


def deprecate_class(
    removal_version=None, new_location=None, future_warn=False, error=False
):
    """Utility function to deprecate a class

    Parameters
    ----------
    removal_version : str
        A string denoting the SimPEG version in which the class will be removed
    new_location : str
        Name for the class replacing the deprecated class
    future_warn : bool, default: ``False``
        If ``True``, throw comprehensive warning the class will be deprecated
    error : bool, default: ``False``
        Throw error if deprecated class no longer implemented

    Returns
    -------
    class
        The new class
    """

    def decorator(cls):
        my_name = cls.__name__
        parent_name = cls.__bases__[0].__name__
        message = f"{my_name} has been deprecated, please use {parent_name}."
        if error:
            message = f"{my_name} has been removed, please use {parent_name}."
        elif removal_version is not None:
            message += f" It will be removed in version {removal_version} of SimPEG."
        else:
            message += " It will be removed in a future version of SimPEG."

        # stash the original initialization of the class
        cls._old__init__ = cls.__init__

        def __init__(self, *args, **kwargs):
            if future_warn:
                warnings.warn(message, FutureWarning)
            elif error:
                raise NotImplementedError(message)
            else:
                warnings.warn(message, DeprecationWarning)
            self._old__init__(*args, **kwargs)

        cls.__init__ = __init__
        if new_location is not None:
            parent_name = f"{new_location}.{parent_name}"
        cls.__doc__ = f""" This class has been deprecated, see `{parent_name}` for documentation"""
        return cls

    return decorator


def deprecate_module(
    old_name, new_name, removal_version=None, future_warn=False, error=False
):
    """Deprecate module

    Parameters
    ----------
    old_name : str
        Original name for the now deprecated module
    new_name : str
        New name for the module
    removal_version : str, optional
        SimPEG version in which the module will be removed from the code base
    future_warn : bool, default: ``False``
        If ``True``, throw comprehensive warning the module will be deprecated
    error : bool, default: ``False``
        Throw error if deprecated module no longer implemented
    """
    message = f"The {old_name} module has been deprecated, please use {new_name}."
    if error:
        message = f"{old_name} has been removed, please use {new_name}."
    elif removal_version is not None:
        message += f" It will be removed in version {removal_version} of SimPEG"
    else:
        message += " It will be removed in a future version of SimPEG."
    message += " Please update your code accordingly."
    if future_warn:
        warnings.warn(message, FutureWarning)
    elif error:
        raise NotImplementedError(message)
    else:
        warnings.warn(message, DeprecationWarning)


def deprecate_property(
    prop, old_name, new_name=None, removal_version=None, future_warn=False, error=False
):
    """Deprecate property

    Parameters
    ----------
    prop : property
        Current property
    old_name : str
        Original name for the now deprecated property
    new_name : str, optional
        New name for the property. If ``None``, the property name is take from the
        *prop* input argument.
    removal_version : str, optional
        SimPEG version in which the property will be removed from the code base
    future_warn : bool, default: ``False``
        If ``True``, throw comprehensive warning the property will be deprecated
    error : bool, default: ``False``
        Throw error if deprecated property no longer implemented

    Returns
    -------
    property
        The new property
    """

    if isinstance(prop, property):
        if new_name is None:
            new_name = prop.fget.__qualname__
        cls_name = new_name.split(".")[0]
        old_name = f"{cls_name}.{old_name}"
    elif isinstance(prop, properties.GettableProperty):
        if new_name is None:
            new_name = prop.name
        prop = prop.get_property()

    message = f"{old_name} has been deprecated, please use {new_name}."
    if error:
        message = f"{old_name} has been removed, please use {new_name}."
    elif removal_version is not None:
        message += f" It will be removed in version {removal_version} of SimPEG."
    else:
        message += " It will be removed in a future version of SimPEG."

    def get_dep(self):
        if future_warn:
            warnings.warn(message, FutureWarning)
        elif error:
            raise NotImplementedError(message)
        else:
            warnings.warn(message, DeprecationWarning)
        return prop.fget(self)

    def set_dep(self, other):
        if future_warn:
            warnings.warn(message, FutureWarning)
        elif error:
            raise NotImplementedError(message)
        else:
            warnings.warn(message, DeprecationWarning)
        prop.fset(self, other)

    doc = f"`{old_name}` has been deprecated. See `{new_name}` for documentation"

    return property(get_dep, set_dep, prop.fdel, doc)


def deprecate_method(
    method, old_name, removal_version=None, future_warn=False, error=False
):
    """Deprecate method

    Parameters
    ----------
    method : method
        Current method
    old_name : str
        Original name for the now deprecated method
    removal_version : str, optional
        SimPEG version in which the method will be removed from the code base
    future_warn : bool, default: ``False``
        If ``True``, throw comprehensive warning the method will be deprecated
    error : bool, default: ``False``
        Throw error if deprecated method no longer implemented

    Returns
    -------
    method
        The new method
    """
    new_name = method.__qualname__
    split_name = new_name.split(".")
    if len(split_name) > 1:
        old_name = f"{split_name[0]}.{old_name}"

    message = f"{old_name} has been deprecated, please use {new_name}."
    if error:
        message = f"{old_name} has been removed, please use {new_name}."
    elif removal_version is not None:
        message += f" It will be removed in version {removal_version} of SimPEG."
    else:
        message += " It will be removed in a future version of SimPEG."

    def new_method(*args, **kwargs):
        if future_warn:
            warnings.warn(message, FutureWarning)
        elif error:
            raise NotImplementedError(message)
        else:
            warnings.warn(message, DeprecationWarning)
        return method(*args, **kwargs)

    doc = f"`{old_name}` has been deprecated. See `{new_name}` for documentation"
    new_method.__doc__ = doc
    return new_method


<<<<<<< HEAD
def deprecate_function(new_function, old_name, removal_version=None):
    """Deprecate function

    Parameters
    ----------
    new_function : function
        Current function
    old_name : str
        Original name for the now deprecated function
    removal_version : str, optional
        SimPEG version in which the method will be removed from the code base
    future_warn : bool, default: ``False``
        If ``True``, throw comprehensive warning the method will be deprecated
    error : bool, default: ``False``
        Throw error if deprecated method no longer implemented

    Returns
    -------
    function
        The new function
    """
    new_name = new_function.__name__
    if removal_version is not None:
        tag = f" It will be removed in version {removal_version} of SimPEG."
    else:
        tag = " It will be removed in a future version of SimPEG."

    def dep_function(*args, **kwargs):
        warnings.warn(
            f"{old_name} has been deprecated, please use {new_name}." + tag,
            DeprecationWarning,
        )
        return new_function(*args, **kwargs)

    doc = f"""
    `{old_name}` has been deprecated. See `{new_name}` for documentation

    See Also
    --------
    {new_name}
    """
    dep_function.__doc__ = doc
    return dep_function


###############################################################
#                    PROPERTY VALIDATORS
###############################################################


def validate_string_property(
    property_name, var, string_list=None, case_sensitive=False
):
    """Validate a string property

    Parameters
    ----------
    property_name : str
        The name of the property being set
    var : str
        The input variable
    string_list : list or tuple of str, optional
        Provide a list of acceptable strings, if an individual item is also a list,
        the extra parameters are interpreted as aliases for the first item, which is then returned.
    case_sensitive : bool, default: ``False``
        If ``True`` and *string_list* is not ``None``, the string
        comparison is case-sensitive

    Returns
    -------
    str
        Returns the input argument *var* once validated
    """
    if isinstance(var, str):
        if string_list is None:
            return var
        if not case_sensitive:
            test_var = var.casefold()
            # also fold the string_list for comparison
            def fold_input(input):
                if isinstance(input, (list, tuple)):
                    return [fold_input(x) for x in input]
                return input.casefold()

            test_string_list = fold_input(string_list)
        else:
            test_var = var
            test_string_list = string_list

        for test, item in zip(test_string_list, string_list):
            if isinstance(test, (list, tuple)):
                if test_var in test:
                    return item[0]
            if test_var == test:
                return item
        raise ValueError(f"'{property_name}' must be in '{string_list}'. Got '{var}'")
    else:
        raise TypeError(f"'{property_name}' must be a str. Got '{type(var)}'")


def validate_integer_property(property_name, var, min_val=-np.inf, max_val=np.inf):
    """Validate integer property

    Parameters
    ----------
    property_name : str
        The name of the property being set
    var : int or float
        The input variable
    min_val : int or float, optional
        Minimum value
    max_val : int or float, optional
        Maximum value

    Returns
    -------
    float
        Returns the input variable as a float once validated
    """
    try:
        var = int(var)
    except:
        raise TypeError(f"'{property_name}' must be a number, got '{type(var)}'")

    if (var < min_val) | (var > max_val):
        raise ValueError(
            f"'{property_name}' must be a value between {min_val} and {max_val}"
        )
    else:
        return var


def validate_float_property(property_name, var, min_val=-np.inf, max_val=np.inf):
    """Validate float property

    Parameters
    ----------
    property_name : str
        The name of the property being set
    var : int or float
        The input variable
    min_val : int or float, optional
        Minimum value
    max_val : int or float, optional
        Maximum value

    Returns
    -------
    float
        Returns the input variable as a float once validated
    """
    try:
        var = float(var)
    except:
        raise TypeError(f"'{property_name}' must be int or float, got '{type(var)}'")

    if (var < min_val) | (var > max_val):
        raise ValueError(
            f"'{property_name}' must be a value between {min_val} and {max_val}"
        )
    else:
        return var


def validate_list_property(property_name, var, class_type):
    """Validate list of instances of a certain class

    Parameters
    ----------
    property_name : str
        The name of the property being set
    var : object or a list of object
        A list of objects
    class_type : class or tuple of class types
        Class type(s) that are allowed in the list

    Returns
    -------
    list
        Returns the list once validated
    """
    if isinstance(var, class_type):
        var = [var]
    elif isinstance(var, list):
        pass
    else:
        raise TypeError(f"'{property_name}' must be a list of '{class_type}'")

    is_true = [isinstance(x, class_type) for x in var]
    if np.all(is_true):
        return var
    else:
        raise TypeError(f"'{property_name}' must be a list of '{class_type}'")


def validate_location_property(property_name, var, dim=None):
    """Validate a location

    Parameters
    ----------
    property_name : str
        The name of the property being set
    var : numpy.array_like
        The input variable
    dim : int, optional
        The dimension; i.e. 1, 2 or 3

    Returns
    -------
    numpy.ndarray
        Returns the location once validated
    """
    try:
        var = np.atleast_1d(var).astype(float).squeeze()
    except:
        raise TypeError(f"'{property_name}' must be 1D array_like, got {type(var)}")

    if len(var.shape) > 1:
        raise TypeError(
            f"'{property_name}' must be 1D array_like, got {len(var.shape)}D"
        )

    if dim is None:
        return var
    else:
        if len(var) == dim:
            return var
        else:
            raise ValueError(
                f"'{property_name}' must be array_like with shape '{dim}', got '{len(var)}'"
            )


def validate_ndarray_property(property_name, var, shape=None, dtype=float):
    """Validate numerical array property

    Parameters
    ----------
    property_name : str
        The name of the property being set
    var : numpy.ndarray
        The input array
    shape : tuple of int, default: None
        The shape of the array; e.g. (3), (3, 3), ('*', 2).
        The '*' indicates that an arbitrary number of elements is allowed
        along a particular dimension. By default, shape is a tuple of length
        ndim of '*'.
    dtype : float (default), int, complex, bool
        The data type for the array

    Returns
    -------
    numpy.ndarray
        Returns the array in the specified data type once validated
    """

    if shape is None:
        try:
            shape = tuple(["*" for ii in range(0, var.ndim)])
        except:
            raise TypeError(
                f"'{property_name}' must be {shape} array_like, got {type(var)}"
            )

    if len(shape) > 3:
        raise NotImplementedError("Only implemented for 1D, 2D and 3D arrays!!!")
    if var.ndim > len(shape):
        raise TypeError(
            f"The dimensions of the input argument 'var' are greater than is specified by 'shape'"
        )

    try:
        if len(shape) == 1:
            var = np.atleast_1d(var).astype(dtype)
        elif len(shape) == 2:
            var = np.atleast_2d(var).astype(dtype)
        elif len(shape) == 3:
            var = np.atleast_3d(var).astype(dtype)
    except:
        raise TypeError(
            f"'{property_name}' must be {shape} array_like, got {type(var)}"
        )

    for ii, value in enumerate(np.shape(var)):
        if (shape[ii] != "*") & (shape[ii] != value):
            raise ValueError(f"'{property_name}' must be {shape}, got {np.shape(var)}")

    return var


def validate_type(property_name, obj, obj_type, cast=True, strict=False):
    """Validate the type or an item

    Parameters
    ----------
    property_name : str
        The name of the property being set
    obj : object
        The object to test
    obj_type : class
        The intended type of the object
    cast : bool, optional
        Whether to attempt to cast the item to the class
    strict : bool, optional
        Whether to test if the object is exactly the type, (or a subclass if false)

    Returns
    -------
    obj_type
        Returns the object in the specified type when validated
    """
    if cast:
        try:
            obj = obj_type(obj)
        except:
            raise TypeError(
                f"{type(obj).__name__} cannot be converted to type {obj_type.__name__} "
                f"required for {property_name}."
            )
    if strict and not type(obj) == obj_type:
        raise TypeError(
            f"Object must be exactly a {obj_type.__name__} for {property_name}"
        )
    if not isinstance(obj, obj_type):
        raise TypeError(
            f"Object must be an instance of {obj_type.__name__} for {property_name}"
        )
    return obj


###############################################################
#                      DEPRECATIONS
###############################################################
memProfileWrapper = deprecate_function(
    create_wrapper_from_class, "memProfileWrapper", removal_version="0.16.0"
)
setKwargs = deprecate_function(set_kwargs, "setKwargs", removal_version="0.16.0")
printTitles = deprecate_function(print_titles, "printTitles", removal_version="0.16.0")
printLine = deprecate_function(print_line, "printLine", removal_version="0.16.0")
printStoppers = deprecate_function(
    print_stoppers, "printStoppers", removal_version="0.16.0"
)
checkStoppers = deprecate_function(
    check_stoppers, "checkStoppers", removal_version="0.16.0"
)
printDone = deprecate_function(print_done, "printDone", removal_version="0.16.0")
callHooks = deprecate_function(call_hooks, "callHooks", removal_version="0.16.0")
dependentProperty = deprecate_function(
    dependent_property, "dependentProperty", removal_version="0.16.0"
)
=======
def validate_array_type(attribute, array, dtype):
    """Generic array and type validator"""
    if array is not None and (
        not isinstance(array, np.ndarray) or not array.dtype == dtype
    ):
        raise TypeError(
            f"Values provided for '{attribute}' must by a"
            f" {np.ndarray} of type {dtype}. "
            f"Values of type {type(array)} provided."
        )


def validate_shape(attribute, values, shape: tuple | tuple[tuple]):
    """Generic array shape validator"""
    if (
        values is not None
        and shape != "*"
        and not (values.shape == shape or values.shape in shape)
    ):
        raise ValueError(
            f"Values provided for attribute '{attribute}' must be"
            f" of shape {shape} not {values.shape}"
        )
>>>>>>> d6651d89
<|MERGE_RESOLUTION|>--- conflicted
+++ resolved
@@ -687,7 +687,6 @@
     return new_method
 
 
-<<<<<<< HEAD
 def deprecate_function(new_function, old_name, removal_version=None):
     """Deprecate function
 
@@ -1038,7 +1037,8 @@
 dependentProperty = deprecate_function(
     dependent_property, "dependentProperty", removal_version="0.16.0"
 )
-=======
+
+
 def validate_array_type(attribute, array, dtype):
     """Generic array and type validator"""
     if array is not None and (
@@ -1061,5 +1061,4 @@
         raise ValueError(
             f"Values provided for attribute '{attribute}' must be"
             f" of shape {shape} not {values.shape}"
-        )
->>>>>>> d6651d89
+        )