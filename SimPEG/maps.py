--- conflicted
+++ resolved
@@ -1,20 +1,8 @@
-<<<<<<< HEAD
-from __future__ import absolute_import
-from __future__ import division
-from __future__ import print_function
-from __future__ import unicode_literals
-
-import discretize
-
-from .utils.code_utils import deprecate_class
-
-=======
->>>>>>> 811209d8
 from six import integer_types
 from six import string_types
 from collections import namedtuple
 import warnings
-
+import discretize
 import numpy as np
 from numpy.polynomial import polynomial
 import scipy.sparse as sp
