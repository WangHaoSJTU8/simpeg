<<<<<<< HEAD
from __future__ import annotations

=======
from __future__ import annotations  # needed to use type operands in Python 3.8
>>>>>>> 079d870a
import numpy as np
import matplotlib.pyplot as plt
import warnings
import os
import scipy.sparse as sp
from ..typing import RandomSeed
from ..data_misfit import BaseDataMisfit
from ..objective_function import ComboObjectiveFunction
from ..maps import IdentityMap, Wires
from ..regularization import (
    WeightedLeastSquares,
    BaseRegularization,
    Smallness,
    Sparse,
    SparseSmallness,
    PGIsmallness,
    SmoothnessFirstOrder,
    SparseSmoothness,
    BaseSimilarityMeasure,
)
from ..utils import (
    mkvc,
    set_kwargs,
    sdiag,
    estimate_diagonal,
    spherical2cartesian,
    cartesian2spherical,
    Zero,
    eigenvalue_by_power_iteration,
    validate_string,
)
from ..utils.code_utils import (
    deprecate_property,
    validate_type,
    validate_integer,
    validate_float,
    validate_ndarray_with_shape,
)


class InversionDirective:
    """Base inversion directive class.

    SimPEG directives initialize and update parameters used by the inversion algorithm;
    e.g. setting the initial beta or updating the regularization. ``InversionDirective``
    is a parent class responsible for connecting directives to the data misfit, regularization
    and optimization defining the inverse problem.

    Parameters
    ----------
    inversion : simpeg.inversion.BaseInversion, None
        An SimPEG inversion object; i.e. an instance of :class:`simpeg.inversion.BaseInversion`.
    dmisfit : simpeg.data_misfit.BaseDataMisfit, None
        A data data misfit; i.e. an instance of :class:`simpeg.data_misfit.BaseDataMisfit`.
    reg : simpeg.regularization.BaseRegularization, None
        The regularization, or model objective function; i.e. an instance of :class:`simpeg.regularization.BaseRegularization`.
    verbose : bool
        Whether or not to print debugging information.
    """

    _REGISTRY = {}

    _regPair = [WeightedLeastSquares, BaseRegularization, ComboObjectiveFunction]
    _dmisfitPair = [BaseDataMisfit, ComboObjectiveFunction]

    def __init__(self, inversion=None, dmisfit=None, reg=None, verbose=False, **kwargs):
        # Raise error on deprecated arguments
        if (key := "debug") in kwargs.keys():
            raise TypeError(f"'{key}' property has been removed. Please use 'verbose'.")
        self.inversion = inversion
        self.dmisfit = dmisfit
        self.reg: ComboObjectiveFunction | None = reg
        self.verbose = verbose
        set_kwargs(self, **kwargs)

    @property
    def verbose(self):
        """Whether or not to print debugging information.

        Returns
        -------
        bool
        """
        return self._verbose

    @verbose.setter
    def verbose(self, value):
        self._verbose = validate_type("verbose", value, bool)

    debug = deprecate_property(
        verbose, "debug", "verbose", removal_version="0.19.0", error=True
    )

    @property
    def inversion(self):
        """Inversion object associated with the directive.

        Returns
        -------
        simpeg.inversion.BaseInversion
            The inversion associated with the directive.
        """
        if not hasattr(self, "_inversion"):
            return None
        return self._inversion

    @inversion.setter
    def inversion(self, i):
        if getattr(self, "_inversion", None) is not None:
            warnings.warn(
                "InversionDirective {0!s} has switched to a new inversion.".format(
                    self.__class__.__name__
                ),
                stacklevel=2,
            )
        self._inversion = i

    @property
    def invProb(self):
        """Inverse problem associated with the directive.

        Returns
        -------
        simpeg.inverse_problem.BaseInvProblem
            The inverse problem associated with the directive.
        """
        return self.inversion.invProb

    @property
    def opt(self):
        """Optimization algorithm associated with the directive.

        Returns
        -------
        simpeg.optimization.Minimize
            Optimization algorithm associated with the directive.
        """
        return self.invProb.opt

    @property
    def reg(self) -> ComboObjectiveFunction:
        """Regularization associated with the directive.

        Returns
        -------
        simpeg.regularization.BaseRegularization
            The regularization associated with the directive.
        """
        if getattr(self, "_reg", None) is None:
            self.reg = self.invProb.reg  # go through the setter
        return self._reg

    @reg.setter
    def reg(self, value):
        if value is not None:
            assert any(
                [isinstance(value, regtype) for regtype in self._regPair]
            ), "Regularization must be in {}, not {}".format(self._regPair, type(value))

            if isinstance(value, WeightedLeastSquares):
                value = 1 * value  # turn it into a combo objective function
        self._reg = value

    @property
    def dmisfit(self) -> ComboObjectiveFunction:
        """Data misfit associated with the directive.

        Returns
        -------
        simpeg.data_misfit.BaseDataMisfit
            The data misfit associated with the directive.
        """
        if getattr(self, "_dmisfit", None) is None:
            self.dmisfit = self.invProb.dmisfit  # go through the setter
        return self._dmisfit

    @dmisfit.setter
    def dmisfit(self, value):
        if value is not None:
            assert any(
                [isinstance(value, dmisfittype) for dmisfittype in self._dmisfitPair]
            ), "Misfit must be in {}, not {}".format(self._dmisfitPair, type(value))

            if not isinstance(value, ComboObjectiveFunction):
                value = 1 * value  # turn it into a combo objective function
        self._dmisfit = value

    @property
    def survey(self):
        """Return survey for all data misfits

        Assuming that ``dmisfit`` is always a ``ComboObjectiveFunction``,
        return a list containing the survey for each data misfit; i.e.
        [survey1, survey2, ...]

        Returns
        -------
        list of simpeg.survey.Survey
            Survey for all data misfits.
        """
        return [objfcts.simulation.survey for objfcts in self.dmisfit.objfcts]

    @property
    def simulation(self):
        """Return simulation for all data misfits.

        Assuming that ``dmisfit`` is always a ``ComboObjectiveFunction``,
        return a list containing the simulation for each data misfit; i.e.
        [sim1, sim2, ...].

        Returns
        -------
        list of simpeg.simulation.BaseSimulation
            Simulation for all data misfits.
        """
        return [objfcts.simulation for objfcts in self.dmisfit.objfcts]

    def initialize(self):
        """Initialize inversion parameter(s) according to directive."""
        pass

    def endIter(self):
        """Update inversion parameter(s) according to directive at end of iteration."""
        pass

    def finish(self):
        """Update inversion parameter(s) according to directive at end of inversion."""
        pass

    def validate(self, directiveList=None):
        """Validate directive.

        The `validate` method returns ``True`` if the directive and its location within
        the directives list does not encounter conflicts. Otherwise, an appropriate error
        message is returned describing the conflict.

        Parameters
        ----------
        directive_list : simpeg.directives.DirectiveList
            List of directives used in the inversion.

        Returns
        -------
        bool
            Returns ``True`` if validated, otherwise an approriate error is returned.
        """
        return True


class DirectiveList(object):
    """Directives list

    SimPEG directives initialize and update parameters used by the inversion algorithm;
    e.g. setting the initial beta or updating the regularization. ``DirectiveList`` stores
    the set of directives used in the inversion algorithm.

    Parameters
    ----------
    directives : list of simpeg.directives.InversionDirective
        List of directives.
    inversion : simpeg.inversion.BaseInversion
        The inversion associated with the directives list.
    debug : bool
        Whether or not to print debugging information.

    """

    def __init__(self, *directives, inversion=None, debug=False, **kwargs):
        super().__init__(**kwargs)
        self.dList = []
        for d in directives:
            assert isinstance(
                d, InversionDirective
            ), "All directives must be InversionDirectives not {}".format(type(d))
            self.dList.append(d)
        self.inversion = inversion
        self.verbose = debug

    @property
    def debug(self):
        """Whether or not to print debugging information

        Returns
        -------
        bool
        """
        return getattr(self, "_debug", False)

    @debug.setter
    def debug(self, value):
        for d in self.dList:
            d.debug = value
        self._debug = value

    @property
    def inversion(self):
        """Inversion object associated with the directives list.

        Returns
        -------
        simpeg.inversion.BaseInversion
            The inversion associated with the directives list.
        """
        return getattr(self, "_inversion", None)

    @inversion.setter
    def inversion(self, i):
        if self.inversion is i:
            return
        if getattr(self, "_inversion", None) is not None:
            warnings.warn(
                "{0!s} has switched to a new inversion.".format(
                    self.__class__.__name__
                ),
                stacklevel=2,
            )
        for d in self.dList:
            d.inversion = i
        self._inversion = i

    def call(self, ruleType):
        if self.dList is None:
            if self.verbose:
                print("DirectiveList is None, no directives to call!")
            return

        directives = ["initialize", "endIter", "finish"]
        assert ruleType in directives, 'Directive type must be in ["{0!s}"]'.format(
            '", "'.join(directives)
        )
        for r in self.dList:
            getattr(r, ruleType)()

    def validate(self):
        [directive.validate(self) for directive in self.dList]
        return True


class BaseBetaEstimator(InversionDirective):
    """Base class for estimating initial trade-off parameter (beta).

    This class has properties and methods inherited by directive classes which estimate
    the initial trade-off parameter (beta). This class is not used directly to create
    directives for the inversion.

    Parameters
    ----------
    beta0_ratio : float
        Desired ratio between data misfit and model objective function at initial beta iteration.
    seed : None or :class:`~simpeg.typing.RandomSeed`, optional
        Random seed used for random sampling. It can either be an int,
        a predefined Numpy random number generator, or any valid input to
        ``numpy.random.default_rng``.

    """

    def __init__(
        self,
        beta0_ratio=1.0,
        seed: RandomSeed | None = None,
        **kwargs,
    ):
        super().__init__(**kwargs)
        self.beta0_ratio = beta0_ratio
        self.seed = seed

    @property
    def beta0_ratio(self):
        """The estimated ratio is multiplied by this to obtain beta.

        Returns
        -------
        float
        """
        return self._beta0_ratio

    @beta0_ratio.setter
    def beta0_ratio(self, value):
        self._beta0_ratio = validate_float(
            "beta0_ratio", value, min_val=0.0, inclusive_min=False
        )

    @property
    def seed(self):
        """Random seed to initialize with.

        Returns
        -------
        int, numpy.random.Generator or None
        """
        return self._seed

    @seed.setter
    def seed(self, value):
        try:
            np.random.default_rng(value)
        except TypeError as err:
            msg = (
                "Unable to initialize the random number generator with "
                f"a {type(value).__name__}"
            )
            raise TypeError(msg) from err
        self._seed = value

    def validate(self, directive_list):
        ind = [isinstance(d, BaseBetaEstimator) for d in directive_list.dList]
        assert np.sum(ind) == 1, (
            "Multiple directives for computing initial beta detected in directives list. "
            "Only one directive can be used to set the initial beta."
        )

        return True


class BetaEstimateMaxDerivative(BaseBetaEstimator):
    r"""Estimate initial trade-off parameter (beta) using largest derivatives.

    The initial trade-off parameter (beta) is estimated by scaling the ratio
    between the largest derivatives in the gradient of the data misfit and
    model objective function. The estimated trade-off parameter is used to
    update the **beta** property in the associated :class:`simpeg.inverse_problem.BaseInvProblem`
    object prior to running the inversion. A separate directive is used for updating the
    trade-off parameter at successive beta iterations; see :class:`BetaSchedule`.

    Parameters
    ----------
    beta0_ratio: float
        Desired ratio between data misfit and model objective function at initial beta iteration.
    seed : None or :class:`~simpeg.typing.RandomSeed`, optional
        Random seed used for random sampling. It can either be an int,
        a predefined Numpy random number generator, or any valid input to
        ``numpy.random.default_rng``.

    Notes
    -----
    Let :math:`\phi_d` represent the data misfit, :math:`\phi_m` represent the model
    objective function and :math:`\mathbf{m_0}` represent the starting model. The first
    model update is obtained by minimizing the a global objective function of the form:

    .. math::
        \phi (\mathbf{m_0}) = \phi_d (\mathbf{m_0}) + \beta_0 \phi_m (\mathbf{m_0})

    where :math:`\beta_0` represents the initial trade-off parameter (beta).

    We define :math:`\gamma` as the desired ratio between the data misfit and model objective
    functions at the initial beta iteration (defined by the 'beta0_ratio' input argument).
    Here, the initial trade-off parameter is computed according to:

    .. math::
        \beta_0 = \gamma \frac{| \nabla_m \phi_d (\mathbf{m_0}) |_{max}}{| \nabla_m \phi_m (\mathbf{m_0 + \delta m}) |_{max}}

    where

    .. math::
        \delta \mathbf{m} = \frac{m_{max}}{\mu_{max}} \boldsymbol{\mu}

    and :math:`\boldsymbol{\mu}` is a set of independent samples from the
    continuous uniform distribution between 0 and 1.

    """

    def __init__(self, beta0_ratio=1.0, seed: RandomSeed | None = None, **kwargs):
        super().__init__(beta0_ratio=beta0_ratio, seed=seed, **kwargs)

    def initialize(self):
        rng = np.random.default_rng(seed=self.seed)

        if self.verbose:
            print("Calculating the beta0 parameter.")

        m = self.invProb.model

        x0 = rng.random(size=m.shape)
        phi_d_deriv = np.abs(self.dmisfit.deriv(m)).max()
        dm = x0 / x0.max() * m.max()
        phi_m_deriv = np.abs(self.reg.deriv(m + dm)).max()

        self.ratio = np.asarray(phi_d_deriv / phi_m_deriv)
        self.beta0 = self.beta0_ratio * self.ratio
        self.invProb.beta = self.beta0


class BetaEstimate_ByEig(BaseBetaEstimator):
    r"""Estimate initial trade-off parameter (beta) by power iteration.

    The initial trade-off parameter (beta) is estimated by scaling the ratio
    between the largest eigenvalue in the second derivative of the data
    misfit and the model objective function. The largest eigenvalues are estimated
    using the power iteration method; see :func:`simpeg.utils.eigenvalue_by_power_iteration`.
    The estimated trade-off parameter is used to update the **beta** property in the
    associated :class:`simpeg.inverse_problem.BaseInvProblem` object prior to running the inversion.
    Note that a separate directive is used for updating the trade-off parameter at successive
    beta iterations; see :class:`BetaSchedule`.

    Parameters
    ----------
    beta0_ratio: float
        Desired ratio between data misfit and model objective function at initial beta iteration.
    n_pw_iter : int
        Number of power iterations used to estimate largest eigenvalues.
    seed : None or :class:`~simpeg.typing.RandomSeed`, optional
        Random seed used for random sampling. It can either be an int,
        a predefined Numpy random number generator, or any valid input to
        ``numpy.random.default_rng``.

    Notes
    -----
    Let :math:`\phi_d` represent the data misfit, :math:`\phi_m` represent the model
    objective function and :math:`\mathbf{m_0}` represent the starting model. The first
    model update is obtained by minimizing the a global objective function of the form:

    .. math::
        \phi (\mathbf{m_0}) = \phi_d (\mathbf{m_0}) + \beta_0 \phi_m (\mathbf{m_0})

    where :math:`\beta_0` represents the initial trade-off parameter (beta).
    Let :math:`\gamma` define the desired ratio between the data misfit and model
    objective functions at the initial beta iteration (defined by the 'beta0_ratio' input argument).
    Using the power iteration approach, our initial trade-off parameter is given by:

    .. math::
        \beta_0 = \gamma \frac{\lambda_d}{\lambda_m}

    where :math:`\lambda_d` as the largest eigenvalue of the Hessian of the data misfit, and
    :math:`\lambda_m` as the largest eigenvalue of the Hessian of the model objective function.
    For each Hessian, the largest eigenvalue is computed using power iteration. The input
    parameter 'n_pw_iter' sets the number of power iterations used in the estimate.

    For a description of the power iteration approach for estimating the larges eigenvalue,
    see :func:`simpeg.utils.eigenvalue_by_power_iteration`.

    """

    def __init__(
        self,
        beta0_ratio=1.0,
        n_pw_iter=4,
        seed: RandomSeed | None = None,
        **kwargs,
    ):
        super().__init__(beta0_ratio=beta0_ratio, seed=seed, **kwargs)
        self.n_pw_iter = n_pw_iter

    @property
    def n_pw_iter(self):
        """Number of power iterations for estimating largest eigenvalues.

        Returns
        -------
        int
            Number of power iterations for estimating largest eigenvalues.
        """
        return self._n_pw_iter

    @n_pw_iter.setter
    def n_pw_iter(self, value):
        self._n_pw_iter = validate_integer("n_pw_iter", value, min_val=1)

    def initialize(self):
        rng = np.random.default_rng(seed=self.seed)

        if self.verbose:
            print("Calculating the beta0 parameter.")

        m = self.invProb.model

        dm_eigenvalue = eigenvalue_by_power_iteration(
            self.dmisfit,
            m,
            n_pw_iter=self.n_pw_iter,
            seed=rng,
        )
        reg_eigenvalue = eigenvalue_by_power_iteration(
            self.reg,
            m,
            n_pw_iter=self.n_pw_iter,
            seed=rng,
        )

        self.ratio = np.asarray(dm_eigenvalue / reg_eigenvalue)
        self.beta0 = self.beta0_ratio * self.ratio
        self.invProb.beta = self.beta0


class BetaSchedule(InversionDirective):
    """Reduce trade-off parameter (beta) at successive iterations using a cooling schedule.

    Updates the **beta** property in the associated :class:`simpeg.inverse_problem.BaseInvProblem`
    while the inversion is running.
    For linear least-squares problems, the optimization problem can be solved in a
    single step and the cooling rate can be set to *1*. For non-linear optimization
    problems, multiple steps are required obtain the minimizer for a fixed trade-off
    parameter. In this case, the cooling rate should be larger than 1.

    Parameters
    ----------
    coolingFactor : float
        The factor by which the trade-off parameter is decreased when updated.
        The preexisting value of the trade-off parameter is divided by the cooling factor.
    coolingRate : int
        Sets the number of successive iterations before the trade-off parameter is reduced.
        Use *1* for linear least-squares optimization problems. Use *2* for weakly non-linear
        optimization problems. Use *3* for general non-linear optimization problems.

    """

    def __init__(self, coolingFactor=8.0, coolingRate=3, **kwargs):
        super().__init__(**kwargs)
        self.coolingFactor = coolingFactor
        self.coolingRate = coolingRate

    @property
    def coolingFactor(self):
        """Beta is divided by this value every `coolingRate` iterations.

        Returns
        -------
        float
        """
        return self._coolingFactor

    @coolingFactor.setter
    def coolingFactor(self, value):
        self._coolingFactor = validate_float(
            "coolingFactor", value, min_val=0.0, inclusive_min=False
        )

    @property
    def coolingRate(self):
        """Cool after this number of iterations.

        Returns
        -------
        int
        """
        return self._coolingRate

    @coolingRate.setter
    def coolingRate(self, value):
        self._coolingRate = validate_integer("coolingRate", value, min_val=1)

    def endIter(self):
        if self.opt.iter > 0 and self.opt.iter % self.coolingRate == 0:
            if self.verbose:
                print(
                    "BetaSchedule is cooling Beta. Iteration: {0:d}".format(
                        self.opt.iter
                    )
                )
            self.invProb.beta /= self.coolingFactor


class AlphasSmoothEstimate_ByEig(InversionDirective):
    """
    Estimate the alphas multipliers for the smoothness terms of the regularization
    as a multiple of the ratio between the highest eigenvalue of the
    smallness term and the highest eigenvalue of each smoothness term of the regularization.
    The highest eigenvalue are estimated through power iterations and Rayleigh quotient.
    """

    def __init__(
        self,
        alpha0_ratio=1.0,
        n_pw_iter=4,
        seed: RandomSeed | None = None,
        **kwargs,
    ):
        super().__init__(**kwargs)
        self.alpha0_ratio = alpha0_ratio
        self.n_pw_iter = n_pw_iter
        self.seed = seed

    @property
    def alpha0_ratio(self):
        """the estimated Alpha_smooth is multiplied by this ratio (int or array).

        Returns
        -------
        numpy.ndarray
        """
        return self._alpha0_ratio

    @alpha0_ratio.setter
    def alpha0_ratio(self, value):
        self._alpha0_ratio = validate_ndarray_with_shape(
            "alpha0_ratio", value, shape=("*",)
        )

    @property
    def n_pw_iter(self):
        """Number of power iterations for estimation.

        Returns
        -------
        int
        """
        return self._n_pw_iter

    @n_pw_iter.setter
    def n_pw_iter(self, value):
        self._n_pw_iter = validate_integer("n_pw_iter", value, min_val=1)

    @property
    def seed(self):
        """Random seed to initialize with.

        Returns
        -------
        int, numpy.random.Generator or None
        """
        return self._seed

    @seed.setter
    def seed(self, value):
        try:
            np.random.default_rng(value)
        except TypeError as err:
            msg = (
                "Unable to initialize the random number generator with "
                f"a {type(value).__name__}"
            )
            raise TypeError(msg) from err
        self._seed = value

    def initialize(self):
        """"""
        rng = np.random.default_rng(seed=self.seed)

        smoothness = []
        smallness = []
        parents = {}
        for regobjcts in self.reg.objfcts:
            if isinstance(regobjcts, ComboObjectiveFunction):
                objfcts = regobjcts.objfcts
            else:
                objfcts = [regobjcts]

            for obj in objfcts:
                if isinstance(
                    obj,
                    (
                        Smallness,
                        SparseSmallness,
                        PGIsmallness,
                    ),
                ):
                    smallness += [obj]

                elif isinstance(obj, (SmoothnessFirstOrder, SparseSmoothness)):
                    parents[obj] = regobjcts
                    smoothness += [obj]

        if len(smallness) == 0:
            raise UserWarning(
                "Directive 'AlphasSmoothEstimate_ByEig' requires a regularization with at least one Small instance."
            )

        smallness_eigenvalue = eigenvalue_by_power_iteration(
            smallness[0],
            self.invProb.model,
            n_pw_iter=self.n_pw_iter,
            seed=rng,
        )

        self.alpha0_ratio = self.alpha0_ratio * np.ones(len(smoothness))

        if len(self.alpha0_ratio) != len(smoothness):
            raise ValueError(
                f"Input values for 'alpha0_ratio' should be of len({len(smoothness)}). Provided {self.alpha0_ratio}"
            )

        alphas = []
        for user_alpha, obj in zip(self.alpha0_ratio, smoothness):
            smooth_i_eigenvalue = eigenvalue_by_power_iteration(
                obj,
                self.invProb.model,
                n_pw_iter=self.n_pw_iter,
                seed=rng,
            )
            ratio = smallness_eigenvalue / smooth_i_eigenvalue

            mtype = obj._multiplier_pair

            new_alpha = getattr(parents[obj], mtype) * user_alpha * ratio
            setattr(parents[obj], mtype, new_alpha)
            alphas += [new_alpha]

        if self.verbose:
            print(f"Alpha scales: {alphas}")


class ScalingMultipleDataMisfits_ByEig(InversionDirective):
    """
    For multiple data misfits only: multiply each data misfit term
    by the inverse of its highest eigenvalue and then
    normalize the sum of the data misfit multipliers to one.
    The highest eigenvalue are estimated through power iterations and Rayleigh quotient.
    """

    def __init__(
        self,
        chi0_ratio=None,
        n_pw_iter=4,
        seed: RandomSeed | None = None,
        **kwargs,
    ):
        super().__init__(**kwargs)
        self.chi0_ratio = chi0_ratio
        self.n_pw_iter = n_pw_iter
        self.seed = seed

    @property
    def chi0_ratio(self):
        """the estimated Alpha_smooth is multiplied by this ratio (int or array)

        Returns
        -------
        numpy.ndarray
        """
        return self._chi0_ratio

    @chi0_ratio.setter
    def chi0_ratio(self, value):
        if value is not None:
            value = validate_ndarray_with_shape("chi0_ratio", value, shape=("*",))
        self._chi0_ratio = value

    @property
    def n_pw_iter(self):
        """Number of power iterations for estimation.

        Returns
        -------
        int
        """
        return self._n_pw_iter

    @n_pw_iter.setter
    def n_pw_iter(self, value):
        self._n_pw_iter = validate_integer("n_pw_iter", value, min_val=1)

    @property
    def seed(self):
        """Random seed to initialize with

        Returns
        -------
        int, numpy.random.Generator or None
        """
        return self._seed

    @seed.setter
    def seed(self, value):
        try:
            np.random.default_rng(value)
        except TypeError as err:
            msg = (
                "Unable to initialize the random number generator with "
                f"a {type(value).__name__}"
            )
            raise TypeError(msg) from err
        self._seed = value

    def initialize(self):
        """"""
        rng = np.random.default_rng(seed=self.seed)

        if self.verbose:
            print("Calculating the scaling parameter.")

        if (
            getattr(self.dmisfit, "objfcts", None) is None
            or len(self.dmisfit.objfcts) == 1
        ):
            raise TypeError(
                "ScalingMultipleDataMisfits_ByEig only applies to joint inversion"
            )

        ndm = len(self.dmisfit.objfcts)
        if self.chi0_ratio is not None:
            self.chi0_ratio = self.chi0_ratio * np.ones(ndm)
        else:
            self.chi0_ratio = self.dmisfit.multipliers

        m = self.invProb.model

        dm_eigenvalue_list = []
        for dm in self.dmisfit.objfcts:
            dm_eigenvalue_list += [eigenvalue_by_power_iteration(dm, m, seed=rng)]

        self.chi0 = self.chi0_ratio / np.r_[dm_eigenvalue_list]
        self.chi0 = self.chi0 / np.sum(self.chi0)
        self.dmisfit.multipliers = self.chi0

        if self.verbose:
            print("Scale Multipliers: ", self.dmisfit.multipliers)


class JointScalingSchedule(InversionDirective):
    """
    For multiple data misfits only: rebalance each data misfit term
    during the inversion when some datasets are fit, and others not
    using the ratios of current misfits and their respective target.
    It implements the strategy described in https://doi.org/10.1093/gji/ggaa378.
    """

    def __init__(
        self, warmingFactor=1.0, chimax=1e10, chimin=1e-10, update_rate=1, **kwargs
    ):
        super().__init__(**kwargs)
        self.mode = 1
        self.warmingFactor = warmingFactor
        self.chimax = chimax
        self.chimin = chimin
        self.update_rate = update_rate

    @property
    def mode(self):
        """The type of update to perform.

        Returns
        -------
        {1, 2}
        """
        return self._mode

    @mode.setter
    def mode(self, value):
        self._mode = validate_integer("mode", value, min_val=1, max_val=2)

    @property
    def warmingFactor(self):
        """Factor to adjust scaling of the data misfits by.

        Returns
        -------
        float
        """
        return self._warmingFactor

    @warmingFactor.setter
    def warmingFactor(self, value):
        self._warmingFactor = validate_float(
            "warmingFactor", value, min_val=0.0, inclusive_min=False
        )

    @property
    def chimax(self):
        """Maximum chi factor.

        Returns
        -------
        float
        """
        return self._chimax

    @chimax.setter
    def chimax(self, value):
        self._chimax = validate_float("chimax", value, min_val=0.0, inclusive_min=False)

    @property
    def chimin(self):
        """Minimum chi factor.

        Returns
        -------
        float
        """
        return self._chimin

    @chimin.setter
    def chimin(self, value):
        self._chimin = validate_float("chimin", value, min_val=0.0, inclusive_min=False)

    @property
    def update_rate(self):
        """Will update the data misfit scalings after this many iterations.

        Returns
        -------
        int
        """
        return self._update_rate

    @update_rate.setter
    def update_rate(self, value):
        self._update_rate = validate_integer("update_rate", value, min_val=1)

    def initialize(self):
        if (
            getattr(self.dmisfit, "objfcts", None) is None
            or len(self.dmisfit.objfcts) == 1
        ):
            raise TypeError("JointScalingSchedule only applies to joint inversion")

        targetclass = np.r_[
            [
                isinstance(dirpart, MultiTargetMisfits)
                for dirpart in self.inversion.directiveList.dList
            ]
        ]
        if ~np.any(targetclass):
            self.DMtarget = None
        else:
            self.targetclass = np.where(targetclass)[0][-1]
            self.DMtarget = self.inversion.directiveList.dList[
                self.targetclass
            ].DMtarget

        if self.verbose:
            print("Initial data misfit scales: ", self.dmisfit.multipliers)

    def endIter(self):
        self.dmlist = self.inversion.directiveList.dList[self.targetclass].dmlist

        if np.any(self.dmlist < self.DMtarget):
            self.mode = 2
        else:
            self.mode = 1

        if self.opt.iter > 0 and self.opt.iter % self.update_rate == 0:
            if self.mode == 2:
                if np.all(np.r_[self.dmisfit.multipliers] > self.chimin) and np.all(
                    np.r_[self.dmisfit.multipliers] < self.chimax
                ):
                    indx = self.dmlist > self.DMtarget
                    if np.any(indx):
                        multipliers = self.warmingFactor * np.median(
                            self.DMtarget[~indx] / self.dmlist[~indx]
                        )
                        if np.sum(indx) == 1:
                            indx = np.where(indx)[0][0]
                        self.dmisfit.multipliers[indx] *= multipliers
                        self.dmisfit.multipliers /= np.sum(self.dmisfit.multipliers)

                        if self.verbose:
                            print("Updating scaling for data misfits by ", multipliers)
                            print("New scales:", self.dmisfit.multipliers)


class TargetMisfit(InversionDirective):
    """
    ... note:: Currently this target misfit is not set up for joint inversion.
    Check out MultiTargetMisfits
    """

    def __init__(self, target=None, phi_d_star=None, chifact=1.0, **kwargs):
        super().__init__(**kwargs)
        self.chifact = chifact
        self.phi_d_star = phi_d_star
        if phi_d_star is not None and target is not None:
            raise AttributeError("Attempted to set both target and phi_d_star.")
        if target is not None:
            self.target = target

    @property
    def target(self):
        """The target value for the data misfit

        Returns
        -------
        float
        """
        if getattr(self, "_target", None) is None:
            self._target = self.chifact * self.phi_d_star
        return self._target

    @target.setter
    def target(self, val):
        self._target = validate_float("target", val, min_val=0.0, inclusive_min=False)

    @property
    def chifact(self):
        """The a multiplier for the target data misfit value.

        The target value is `chifact` times `phi_d_star`

        Returns
        -------
        float
        """
        return self._chifact

    @chifact.setter
    def chifact(self, value):
        self._chifact = validate_float(
            "chifact", value, min_val=0.0, inclusive_min=False
        )
        self._target = None

    @property
    def phi_d_star(self):
        """The target phi_d value for the data misfit.

        The target value is `chifact` times `phi_d_star`

        Returns
        -------
        float
        """
        # phid = ||dpred - dobs||^2
        if self._phi_d_star is None:
            nD = 0
            for survey in self.survey:
                nD += survey.nD
            self._phi_d_star = nD
        return self._phi_d_star

    @phi_d_star.setter
    def phi_d_star(self, value):
        # phid = ||dpred - dobs||^2
        if value is not None:
            value = validate_float(
                "phi_d_star", value, min_val=0.0, inclusive_min=False
            )
        self._phi_d_star = value
        self._target = None

    def endIter(self):
        if self.invProb.phi_d < self.target:
            self.opt.stopNextIteration = True
            self.print_final_misfit()

    def print_final_misfit(self):
        if self.opt.print_type == "ubc":
            self.opt.print_target = (
                ">> Target misfit: %.1f (# of data) is achieved"
            ) % (self.target * self.invProb.opt.factor)


class MultiTargetMisfits(InversionDirective):
    def __init__(
        self,
        WeightsInTarget=False,
        chifact=1.0,
        phi_d_star=None,
        TriggerSmall=True,
        chiSmall=1.0,
        phi_ms_star=None,
        TriggerTheta=False,
        ToleranceTheta=1.0,
        distance_norm=np.inf,
        **kwargs,
    ):
        super().__init__(**kwargs)

        self.WeightsInTarget = WeightsInTarget
        # Chi factor for Geophsyical Data Misfit
        self.chifact = chifact
        self.phi_d_star = phi_d_star

        # Chifact for Clustering/Smallness
        self.TriggerSmall = TriggerSmall
        self.chiSmall = chiSmall
        self.phi_ms_star = phi_ms_star

        # Tolerance for parameters difference with their priors
        self.TriggerTheta = TriggerTheta  # deactivated by default
        self.ToleranceTheta = ToleranceTheta
        self.distance_norm = distance_norm

        self._DM = False
        self._CL = False
        self._DP = False

    @property
    def WeightsInTarget(self):
        """Whether to account for weights in the petrophysical misfit.

        Returns
        -------
        bool
        """
        return self._WeightsInTarget

    @WeightsInTarget.setter
    def WeightsInTarget(self, value):
        self._WeightsInTarget = validate_type("WeightsInTarget", value, bool)

    @property
    def chifact(self):
        """The a multiplier for the target Geophysical data misfit value.

        The target value is `chifact` times `phi_d_star`

        Returns
        -------
        numpy.ndarray
        """
        return self._chifact

    @chifact.setter
    def chifact(self, value):
        self._chifact = validate_ndarray_with_shape("chifact", value, shape=("*",))
        self._DMtarget = None

    @property
    def phi_d_star(self):
        """The target phi_d value for the Geophysical data misfit.

        The target value is `chifact` times `phi_d_star`

        Returns
        -------
        float
        """
        # phid = || dpred - dobs||^2
        if getattr(self, "_phi_d_star", None) is None:
            # Check if it is a ComboObjective
            if isinstance(self.dmisfit, ComboObjectiveFunction):
                value = np.r_[[survey.nD for survey in self.survey]]
            else:
                value = np.r_[[self.survey.nD]]
            self._phi_d_star = value
            self._DMtarget = None

        return self._phi_d_star

    @phi_d_star.setter
    def phi_d_star(self, value):
        # phid =|| dpred - dobs||^2
        if value is not None:
            value = validate_ndarray_with_shape("phi_d_star", value, shape=("*",))
        self._phi_d_star = value
        self._DMtarget = None

    @property
    def chiSmall(self):
        """The a multiplier for the target petrophysical misfit value.

        The target value is `chiSmall` times `phi_ms_star`

        Returns
        -------
        float
        """
        return self._chiSmall

    @chiSmall.setter
    def chiSmall(self, value):
        self._chiSmall = validate_float("chiSmall", value)
        self._CLtarget = None

    @property
    def phi_ms_star(self):
        """The target value for the petrophysical data misfit.

        The target value is `chiSmall` times `phi_ms_star`

        Returns
        -------
        float
        """
        return self._phi_ms_star

    @phi_ms_star.setter
    def phi_ms_star(self, value):
        if value is not None:
            value = validate_float("phi_ms_star", value)
        self._phi_ms_star = value
        self._CLtarget = None

    @property
    def TriggerSmall(self):
        """Whether to trigger the smallness misfit test.

        Returns
        -------
        bool
        """
        return self._TriggerSmall

    @TriggerSmall.setter
    def TriggerSmall(self, value):
        self._TriggerSmall = validate_type("TriggerSmall", value, bool)

    @property
    def TriggerTheta(self):
        """Whether to trigger the GMM misfit test.

        Returns
        -------
        bool
        """
        return self._TriggerTheta

    @TriggerTheta.setter
    def TriggerTheta(self, value):
        self._TriggerTheta = validate_type("TriggerTheta", value, bool)

    @property
    def ToleranceTheta(self):
        """Target value for the GMM misfit.

        Returns
        -------
        float
        """
        return self._ToleranceTheta

    @ToleranceTheta.setter
    def ToleranceTheta(self, value):
        self._ToleranceTheta = validate_float("ToleranceTheta", value, min_val=0.0)

    @property
    def distance_norm(self):
        """Distance norm to use for GMM misfit measure.

        Returns
        -------
        float
        """
        return self._distance_norm

    @distance_norm.setter
    def distance_norm(self, value):
        self._distance_norm = validate_float("distance_norm", value, min_val=0.0)

    def initialize(self):
        self.dmlist = np.r_[[dmis(self.invProb.model) for dmis in self.dmisfit.objfcts]]

        if getattr(self.invProb.reg.objfcts[0], "objfcts", None) is not None:
            smallness = np.r_[
                [
                    (
                        np.r_[
                            i,
                            j,
                            isinstance(regpart, PGIsmallness),
                        ]
                    )
                    for i, regobjcts in enumerate(self.invProb.reg.objfcts)
                    for j, regpart in enumerate(regobjcts.objfcts)
                ]
            ]
            if smallness[smallness[:, 2] == 1][:, :2].size == 0:
                warnings.warn(
                    "There is no PGI regularization. Smallness target is turned off (TriggerSmall flag)",
                    stacklevel=2,
                )
                self.smallness = -1
                self.pgi_smallness = None

            else:
                self.smallness = smallness[smallness[:, 2] == 1][:, :2][0]
                self.pgi_smallness = self.invProb.reg.objfcts[
                    self.smallness[0]
                ].objfcts[self.smallness[1]]

                if self.verbose:
                    print(
                        type(
                            self.invProb.reg.objfcts[self.smallness[0]].objfcts[
                                self.smallness[1]
                            ]
                        )
                    )

            self._regmode = 1

        else:
            smallness = np.r_[
                [
                    (
                        np.r_[
                            j,
                            isinstance(regpart, PGIsmallness),
                        ]
                    )
                    for j, regpart in enumerate(self.invProb.reg.objfcts)
                ]
            ]
            if smallness[smallness[:, 1] == 1][:, :1].size == 0:
                if self.TriggerSmall:
                    warnings.warn(
                        "There is no PGI regularization. Smallness target is turned off (TriggerSmall flag).",
                        stacklevel=2,
                    )
                    self.TriggerSmall = False
                self.smallness = -1
            else:
                self.smallness = smallness[smallness[:, 1] == 1][:, :1][0]
                self.pgi_smallness = self.invProb.reg.objfcts[self.smallness[0]]

                if self.verbose:
                    print(type(self.invProb.reg.objfcts[self.smallness[0]]))

            self._regmode = 2

    @property
    def DM(self):
        """Whether the geophysical data misfit target was satisfied.

        Returns
        -------
        bool
        """
        return self._DM

    @property
    def CL(self):
        """Whether the petrophysical misfit target was satisified.

        Returns
        -------
        bool
        """
        return self._CL

    @property
    def DP(self):
        """Whether the GMM misfit was below the threshold.

        Returns
        -------
        bool
        """
        return self._DP

    @property
    def AllStop(self):
        """Whether all target misfit values have been met.

        Returns
        -------
        bool
        """

        return self.DM and self.CL and self.DP

    @property
    def DMtarget(self):
        if getattr(self, "_DMtarget", None) is None:
            self._DMtarget = self.chifact * self.phi_d_star
        return self._DMtarget

    @DMtarget.setter
    def DMtarget(self, val):
        self._DMtarget = val

    @property
    def CLtarget(self):
        if not getattr(self.pgi_smallness, "approx_eval", True):
            # if nonlinear prior, compute targer numerically at each GMM update
            samples, _ = self.pgi_smallness.gmm.sample(
                len(self.pgi_smallness.gmm.cell_volumes)
            )
            self.phi_ms_star = self.pgi_smallness(
                mkvc(samples), externalW=self.WeightsInTarget
            )

            self._CLtarget = self.chiSmall * self.phi_ms_star

        elif getattr(self, "_CLtarget", None) is None:
            # phid = ||dpred - dobs||^2
            if self.phi_ms_star is None:
                # Expected value is number of active cells * number of physical
                # properties
                self.phi_ms_star = len(self.invProb.model)

            self._CLtarget = self.chiSmall * self.phi_ms_star

        return self._CLtarget

    @property
    def CLnormalizedConstant(self):
        if ~self.WeightsInTarget:
            return 1.0
        elif np.any(self.smallness == -1):
            return np.sum(
                sp.csr_matrix.diagonal(self.invProb.reg.objfcts[0].W) ** 2.0
            ) / len(self.invProb.model)
        else:
            return np.sum(sp.csr_matrix.diagonal(self.pgi_smallness.W) ** 2.0) / len(
                self.invProb.model
            )

    @CLtarget.setter
    def CLtarget(self, val):
        self._CLtarget = val

    def phims(self):
        if np.any(self.smallness == -1):
            return self.invProb.reg.objfcts[0](self.invProb.model)
        else:
            return (
                self.pgi_smallness(
                    self.invProb.model, external_weights=self.WeightsInTarget
                )
                / self.CLnormalizedConstant
            )

    def ThetaTarget(self):
        maxdiff = 0.0

        for i in range(self.invProb.reg.gmm.n_components):
            meandiff = np.linalg.norm(
                (self.invProb.reg.gmm.means_[i] - self.invProb.reg.gmmref.means_[i])
                / self.invProb.reg.gmmref.means_[i],
                ord=self.distance_norm,
            )
            maxdiff = np.maximum(maxdiff, meandiff)

            if (
                self.invProb.reg.gmm.covariance_type == "full"
                or self.invProb.reg.gmm.covariance_type == "spherical"
            ):
                covdiff = np.linalg.norm(
                    (
                        self.invProb.reg.gmm.covariances_[i]
                        - self.invProb.reg.gmmref.covariances_[i]
                    )
                    / self.invProb.reg.gmmref.covariances_[i],
                    ord=self.distance_norm,
                )
            else:
                covdiff = np.linalg.norm(
                    (
                        self.invProb.reg.gmm.covariances_
                        - self.invProb.reg.gmmref.covariances_
                    )
                    / self.invProb.reg.gmmref.covariances_,
                    ord=self.distance_norm,
                )
            maxdiff = np.maximum(maxdiff, covdiff)

            pidiff = np.linalg.norm(
                [
                    (
                        self.invProb.reg.gmm.weights_[i]
                        - self.invProb.reg.gmmref.weights_[i]
                    )
                    / self.invProb.reg.gmmref.weights_[i]
                ],
                ord=self.distance_norm,
            )
            maxdiff = np.maximum(maxdiff, pidiff)

        return maxdiff

    def endIter(self):
        self._DM = False
        self._CL = True
        self._DP = True
        self.dmlist = np.r_[[dmis(self.invProb.model) for dmis in self.dmisfit.objfcts]]
        self.targetlist = np.r_[
            [dm < tgt for dm, tgt in zip(self.dmlist, self.DMtarget)]
        ]

        if np.all(self.targetlist):
            self._DM = True

        if self.TriggerSmall and np.any(self.smallness != -1):
            if self.phims() > self.CLtarget:
                self._CL = False

        if self.TriggerTheta:
            if self.ThetaTarget() > self.ToleranceTheta:
                self._DP = False

        if self.verbose:
            message = "geophys. misfits: " + "; ".join(
                map(
                    str,
                    [
                        "{0} (target {1} [{2}])".format(val, tgt, cond)
                        for val, tgt, cond in zip(
                            np.round(self.dmlist, 1),
                            np.round(self.DMtarget, 1),
                            self.targetlist,
                        )
                    ],
                )
            )
            if self.TriggerSmall:
                message += (
                    " | smallness misfit: {0:.1f} (target: {1:.1f} [{2}])".format(
                        self.phims(), self.CLtarget, self.CL
                    )
                )
            if self.TriggerTheta:
                message += " | GMM parameters within tolerance: {}".format(self.DP)
            print(message)

        if self.AllStop:
            self.opt.stopNextIteration = True
            if self.verbose:
                print("All targets have been reached")


class SaveEveryIteration(InversionDirective):
    """SaveEveryIteration

    This directive saves an array at each iteration. The default
    directory is the current directory and the models are saved as
    ``InversionModel-YYYY-MM-DD-HH-MM-iter.npy``
    """

    def __init__(self, directory=".", name="InversionModel", **kwargs):
        super().__init__(**kwargs)
        self.directory = directory
        self.name = name

    @property
    def directory(self):
        """Directory to save results in.

        Returns
        -------
        str
        """
        return self._directory

    @directory.setter
    def directory(self, value):
        value = validate_string("directory", value)
        fullpath = os.path.abspath(os.path.expanduser(value))

        if not os.path.isdir(fullpath):
            os.mkdir(fullpath)
        self._directory = value

    @property
    def name(self):
        """Root of the filename to be saved.

        Returns
        -------
        str
        """
        return self._name

    @name.setter
    def name(self, value):
        self._name = validate_string("name", value)

    @property
    def fileName(self):
        if getattr(self, "_fileName", None) is None:
            from datetime import datetime

            self._fileName = "{0!s}-{1!s}".format(
                self.name, datetime.now().strftime("%Y-%m-%d-%H-%M")
            )
        return self._fileName


class SaveModelEveryIteration(SaveEveryIteration):
    """SaveModelEveryIteration

    This directive saves the model as a numpy array at each iteration. The
    default directory is the current directoy and the models are saved as
    ``InversionModel-YYYY-MM-DD-HH-MM-iter.npy``
    """

    def initialize(self):
        print(
            "simpeg.SaveModelEveryIteration will save your models as: "
            "'{0!s}###-{1!s}.npy'".format(self.directory + os.path.sep, self.fileName)
        )

    def endIter(self):
        np.save(
            "{0!s}{1:03d}-{2!s}".format(
                self.directory + os.path.sep, self.opt.iter, self.fileName
            ),
            self.opt.xc,
        )


class SaveOutputEveryIteration(SaveEveryIteration):
    """SaveOutputEveryIteration"""

    def __init__(self, save_txt=True, **kwargs):
        super().__init__(**kwargs)

        self.save_txt = save_txt

    @property
    def save_txt(self):
        """Whether to save the output as a text file.

        Returns
        -------
        bool
        """
        return self._save_txt

    @save_txt.setter
    def save_txt(self, value):
        self._save_txt = validate_type("save_txt", value, bool)

    def initialize(self):
        if self.save_txt is True:
            print(
                "simpeg.SaveOutputEveryIteration will save your inversion "
                "progress as: '###-{0!s}.txt'".format(self.fileName)
            )
            f = open(self.fileName + ".txt", "w")
            header = "  #     beta     phi_d     phi_m   phi_m_small     phi_m_smoomth_x     phi_m_smoomth_y     phi_m_smoomth_z      phi\n"
            f.write(header)
            f.close()

        # Create a list of each

        self.beta = []
        self.phi_d = []
        self.phi_m = []
        self.phi_m_small = []
        self.phi_m_smooth_x = []
        self.phi_m_smooth_y = []
        self.phi_m_smooth_z = []
        self.phi = []

    def endIter(self):
        phi_s, phi_x, phi_y, phi_z = 0, 0, 0, 0

        for reg in self.reg.objfcts:
            if isinstance(reg, Sparse):
                i_s, i_x, i_y, i_z = 0, 1, 2, 3
            else:
                i_s, i_x, i_y, i_z = 0, 1, 3, 5
            if getattr(reg, "alpha_s", None):
                phi_s += reg.objfcts[i_s](self.invProb.model) * reg.alpha_s
            if getattr(reg, "alpha_x", None):
                phi_x += reg.objfcts[i_x](self.invProb.model) * reg.alpha_x

            if reg.regularization_mesh.dim > 1 and getattr(reg, "alpha_y", None):
                phi_y += reg.objfcts[i_y](self.invProb.model) * reg.alpha_y
            if reg.regularization_mesh.dim > 2 and getattr(reg, "alpha_z", None):
                phi_z += reg.objfcts[i_z](self.invProb.model) * reg.alpha_z

        self.beta.append(self.invProb.beta)
        self.phi_d.append(self.invProb.phi_d)
        self.phi_m.append(self.invProb.phi_m)
        self.phi_m_small.append(phi_s)
        self.phi_m_smooth_x.append(phi_x)
        self.phi_m_smooth_y.append(phi_y)
        self.phi_m_smooth_z.append(phi_z)
        self.phi.append(self.opt.f)

        if self.save_txt:
            f = open(self.fileName + ".txt", "a")
            f.write(
                " {0:3d} {1:1.4e} {2:1.4e} {3:1.4e} {4:1.4e} {5:1.4e} "
                "{6:1.4e}  {7:1.4e}  {8:1.4e}\n".format(
                    self.opt.iter,
                    self.beta[self.opt.iter - 1],
                    self.phi_d[self.opt.iter - 1],
                    self.phi_m[self.opt.iter - 1],
                    self.phi_m_small[self.opt.iter - 1],
                    self.phi_m_smooth_x[self.opt.iter - 1],
                    self.phi_m_smooth_y[self.opt.iter - 1],
                    self.phi_m_smooth_z[self.opt.iter - 1],
                    self.phi[self.opt.iter - 1],
                )
            )
            f.close()

    def load_results(self):
        results = np.loadtxt(self.fileName + str(".txt"), comments="#")
        self.beta = results[:, 1]
        self.phi_d = results[:, 2]
        self.phi_m = results[:, 3]
        self.phi_m_small = results[:, 4]
        self.phi_m_smooth_x = results[:, 5]
        self.phi_m_smooth_y = results[:, 6]
        self.phi_m_smooth_z = results[:, 7]

        self.phi_m_smooth = (
            self.phi_m_smooth_x + self.phi_m_smooth_y + self.phi_m_smooth_z
        )

        self.f = results[:, 7]

        self.target_misfit = self.invProb.dmisfit.simulation.survey.nD
        self.i_target = None

        if self.invProb.phi_d < self.target_misfit:
            i_target = 0
            while self.phi_d[i_target] > self.target_misfit:
                i_target += 1
            self.i_target = i_target

    def plot_misfit_curves(
        self,
        fname=None,
        dpi=300,
        plot_small_smooth=False,
        plot_phi_m=True,
        plot_small=False,
        plot_smooth=False,
    ):
        self.target_misfit = np.sum([dmis.nD for dmis in self.invProb.dmisfit.objfcts])
        self.i_target = None

        if self.invProb.phi_d < self.target_misfit:
            i_target = 0
            while self.phi_d[i_target] > self.target_misfit:
                i_target += 1
            self.i_target = i_target

        fig = plt.figure(figsize=(5, 2))
        ax = plt.subplot(111)
        ax_1 = ax.twinx()
        ax.semilogy(
            np.arange(len(self.phi_d)), self.phi_d, "k-", lw=2, label=r"$\phi_d$"
        )

        if plot_phi_m:
            ax_1.semilogy(
                np.arange(len(self.phi_d)), self.phi_m, "r", lw=2, label=r"$\phi_m$"
            )

        if plot_small_smooth or plot_small:
            ax_1.semilogy(
                np.arange(len(self.phi_d)), self.phi_m_small, "ro", label="small"
            )
        if plot_small_smooth or plot_smooth:
            ax_1.semilogy(
                np.arange(len(self.phi_d)), self.phi_m_smooth_x, "rx", label="smooth_x"
            )
            ax_1.semilogy(
                np.arange(len(self.phi_d)), self.phi_m_smooth_y, "rx", label="smooth_y"
            )
            ax_1.semilogy(
                np.arange(len(self.phi_d)), self.phi_m_smooth_z, "rx", label="smooth_z"
            )

        ax.legend(loc=1)
        ax_1.legend(loc=2)

        ax.plot(
            np.r_[ax.get_xlim()[0], ax.get_xlim()[1]],
            np.ones(2) * self.target_misfit,
            "k:",
        )
        ax.set_xlabel("Iteration")
        ax.set_ylabel(r"$\phi_d$")
        ax_1.set_ylabel(r"$\phi_m$", color="r")
        ax_1.tick_params(axis="y", which="both", colors="red")

        plt.show()
        if fname is not None:
            fig.savefig(fname, dpi=dpi)

    def plot_tikhonov_curves(self, fname=None, dpi=200):
        self.target_misfit = self.invProb.dmisfit.simulation.survey.nD
        self.i_target = None

        if self.invProb.phi_d < self.target_misfit:
            i_target = 0
            while self.phi_d[i_target] > self.target_misfit:
                i_target += 1
            self.i_target = i_target

        fig = plt.figure(figsize=(5, 8))
        ax1 = plt.subplot(311)
        ax2 = plt.subplot(312)
        ax3 = plt.subplot(313)

        ax1.plot(self.beta, self.phi_d, "k-", lw=2, ms=4)
        ax1.set_xlim(np.hstack(self.beta).min(), np.hstack(self.beta).max())
        ax1.set_xlabel(r"$\beta$", fontsize=14)
        ax1.set_ylabel(r"$\phi_d$", fontsize=14)

        ax2.plot(self.beta, self.phi_m, "k-", lw=2)
        ax2.set_xlim(np.hstack(self.beta).min(), np.hstack(self.beta).max())
        ax2.set_xlabel(r"$\beta$", fontsize=14)
        ax2.set_ylabel(r"$\phi_m$", fontsize=14)

        ax3.plot(self.phi_m, self.phi_d, "k-", lw=2)
        ax3.set_xlim(np.hstack(self.phi_m).min(), np.hstack(self.phi_m).max())
        ax3.set_xlabel(r"$\phi_m$", fontsize=14)
        ax3.set_ylabel(r"$\phi_d$", fontsize=14)

        if self.i_target is not None:
            ax1.plot(self.beta[self.i_target], self.phi_d[self.i_target], "k*", ms=10)
            ax2.plot(self.beta[self.i_target], self.phi_m[self.i_target], "k*", ms=10)
            ax3.plot(self.phi_m[self.i_target], self.phi_d[self.i_target], "k*", ms=10)

        for ax in [ax1, ax2, ax3]:
            ax.set_xscale("linear")
            ax.set_yscale("linear")
        plt.tight_layout()
        plt.show()
        if fname is not None:
            fig.savefig(fname, dpi=dpi)


class SaveOutputDictEveryIteration(SaveEveryIteration):
    """
    Saves inversion parameters at every iteration.
    """

    # Initialize the output dict
    def __init__(self, saveOnDisk=False, **kwargs):
        super().__init__(**kwargs)
        self.saveOnDisk = saveOnDisk

    @property
    def saveOnDisk(self):
        """Whether to save the output dict to disk.

        Returns
        -------
        bool
        """
        return self._saveOnDisk

    @saveOnDisk.setter
    def saveOnDisk(self, value):
        self._saveOnDisk = validate_type("saveOnDisk", value, bool)

    def initialize(self):
        self.outDict = {}
        if self.saveOnDisk:
            print(
                "simpeg.SaveOutputDictEveryIteration will save your inversion progress as dictionary: '###-{0!s}.npz'".format(
                    self.fileName
                )
            )

    def endIter(self):
        # regCombo = ["phi_ms", "phi_msx"]

        # if self.simulation[0].mesh.dim >= 2:
        #     regCombo += ["phi_msy"]

        # if self.simulation[0].mesh.dim == 3:
        #     regCombo += ["phi_msz"]

        # Initialize the output dict
        iterDict = {}

        # Save the data.
        iterDict["iter"] = self.opt.iter
        iterDict["beta"] = self.invProb.beta
        iterDict["phi_d"] = self.invProb.phi_d
        iterDict["phi_m"] = self.invProb.phi_m

        # for label, fcts in zip(regCombo, self.reg.objfcts[0].objfcts):
        #     iterDict[label] = fcts(self.invProb.model)

        iterDict["f"] = self.opt.f
        iterDict["m"] = self.invProb.model
        iterDict["dpred"] = self.invProb.dpred

        for reg in self.reg.objfcts:
            if isinstance(reg, Sparse):
                for reg_part, norm in zip(reg.objfcts, reg.norms):
                    reg_name = f"{type(reg_part).__name__}"
                    if hasattr(reg_part, "orientation"):
                        reg_name = reg_part.orientation + " " + reg_name
                    iterDict[reg_name + ".irls_threshold"] = reg_part.irls_threshold
                    iterDict[reg_name + ".norm"] = norm

        # Save the file as a npz
        if self.saveOnDisk:
            np.savez("{:03d}-{:s}".format(self.opt.iter, self.fileName), iterDict)

        self.outDict[self.opt.iter] = iterDict


class UpdatePreconditioner(InversionDirective):
    """
    Create a Jacobi preconditioner for the linear problem
    """

    def __init__(self, update_every_iteration=True, **kwargs):
        super().__init__(**kwargs)
        self.update_every_iteration = update_every_iteration

    @property
    def update_every_iteration(self):
        """Whether to update the preconditioner at every iteration.

        Returns
        -------
        bool
        """
        return self._update_every_iteration

    @update_every_iteration.setter
    def update_every_iteration(self, value):
        self._update_every_iteration = validate_type(
            "update_every_iteration", value, bool
        )

    def initialize(self):
        # Create the pre-conditioner
        regDiag = np.zeros_like(self.invProb.model)
        m = self.invProb.model

        for reg in self.reg.objfcts:
            # Check if regularization has a projection
            rdg = reg.deriv2(m)
            if not isinstance(rdg, Zero):
                regDiag += rdg.diagonal()

        JtJdiag = np.zeros_like(self.invProb.model)
        for sim, dmisfit in zip(self.simulation, self.dmisfit.objfcts):
            if getattr(sim, "getJtJdiag", None) is None:
                assert getattr(sim, "getJ", None) is not None, (
                    "Simulation does not have a getJ attribute."
                    + "Cannot form the sensitivity explicitly"
                )
                JtJdiag += np.sum(np.power((dmisfit.W * sim.getJ(m)), 2), axis=0)
            else:
                JtJdiag += sim.getJtJdiag(m, W=dmisfit.W)

        diagA = JtJdiag + self.invProb.beta * regDiag
        diagA[diagA != 0] = diagA[diagA != 0] ** -1.0
        PC = sdiag((diagA))

        self.opt.approxHinv = PC

    def endIter(self):
        # Cool the threshold parameter
        if self.update_every_iteration is False:
            return

        # Create the pre-conditioner
        regDiag = np.zeros_like(self.invProb.model)
        m = self.invProb.model

        for reg in self.reg.objfcts:
            # Check if he has wire
            regDiag += reg.deriv2(m).diagonal()

        JtJdiag = np.zeros_like(self.invProb.model)
        for sim, dmisfit in zip(self.simulation, self.dmisfit.objfcts):
            if getattr(sim, "getJtJdiag", None) is None:
                assert getattr(sim, "getJ", None) is not None, (
                    "Simulation does not have a getJ attribute."
                    + "Cannot form the sensitivity explicitly"
                )
                JtJdiag += np.sum(np.power((dmisfit.W * sim.getJ(m)), 2), axis=0)
            else:
                JtJdiag += sim.getJtJdiag(m, W=dmisfit.W)

        diagA = JtJdiag + self.invProb.beta * regDiag
        diagA[diagA != 0] = diagA[diagA != 0] ** -1.0
        PC = sdiag((diagA))
        self.opt.approxHinv = PC


class Update_Wj(InversionDirective):
    """
    Create approx-sensitivity base weighting using the probing method
    """

    def __init__(self, k=None, itr=None, **kwargs):
        self.k = k
        self.itr = itr
        super().__init__(**kwargs)

    @property
    def k(self):
        """Number of probing cycles for the estimator.

        Returns
        -------
        int
        """
        return self._k

    @k.setter
    def k(self, value):
        if value is not None:
            value = validate_integer("k", value, min_val=1)
        self._k = value

    @property
    def itr(self):
        """Which iteration to update the sensitivity.

        Will always update if `None`.

        Returns
        -------
        int or None
        """
        return self._itr

    @itr.setter
    def itr(self, value):
        if value is not None:
            value = validate_integer("itr", value, min_val=1)
        self._itr = value

    def endIter(self):
        if self.itr is None or self.itr == self.opt.iter:
            m = self.invProb.model
            if self.k is None:
                self.k = int(self.survey.nD / 10)

            def JtJv(v):
                Jv = self.simulation.Jvec(m, v)

                return self.simulation.Jtvec(m, Jv)

            JtJdiag = estimate_diagonal(JtJv, len(m), k=self.k)
            JtJdiag = JtJdiag / max(JtJdiag)

            self.reg.wght = JtJdiag


class UpdateSensitivityWeights(InversionDirective):
    r"""
    Sensitivity weighting for linear and non-linear least-squares inverse problems.

    This directive computes the root-mean squared sensitivities for the
    forward simulation(s) attached to the inverse problem, then truncates
    and scales the result to create cell weights which are applied in the regularization.
    The underlying theory is provided below in the `Notes` section.

    This directive **requires** that the map for the regularization function is either
    class:`simpeg.maps.Wires` or class:`simpeg.maps.Identity`. In other words, the
    sensitivity weighting cannot be applied for parametric inversion. In addition,
    the simulation(s) connected to the inverse problem **must** have a ``getJ`` or
    ``getJtJdiag`` method.

    This directive's place in the :class:`DirectivesList` **must** be
    before any directives which update the preconditioner for the inverse problem
    (i.e. :class:`UpdatePreconditioner`), and **must** be before any directives that
    estimate the starting trade-off parameter (i.e. :class:`EstimateBeta_ByEig`
    and :class:`EstimateBetaMaxDerivative`).

    Parameters
    ----------
    every_iteration : bool
        When ``True``, update sensitivity weighting at every model update; non-linear problems.
        When ``False``, create sensitivity weights for starting model only; linear problems.
    threshold : float
        Threshold value for smallest weighting value.
    threshold_method : {'amplitude', 'global', 'percentile'}
        Threshold method for how `threshold_value` is applied:

            - amplitude:
                the smallest root-mean squared sensitivity is a fractional percent of the largest value; must be between 0 and 1.
            - global:
                `threshold_value` is added to the cell weights prior to normalization; must be greater than 0.
            - percentile:
                the smallest root-mean squared sensitivity is set using percentile threshold; must be between 0 and 100.

    normalization_method : {'maximum', 'min_value', None}
        Normalization method applied to sensitivity weights.

        Options are:

            - maximum:
                sensitivity weights are normalized by the largest value such that the largest weight is equal to 1.
            - minimum:
                sensitivity weights are normalized by the smallest value, after thresholding, such that the smallest weights are equal to 1.
            - ``None``:
                normalization is not applied.

    Notes
    -----
    Let :math:`\mathbf{J}` represent the Jacobian. To create sensitivity weights, root-mean squared (RMS) sensitivities
    :math:`\mathbf{s}` are computed by summing the squares of the rows of the Jacobian:

    .. math::
        \mathbf{s} = \Bigg [ \sum_i \, \mathbf{J_{i, \centerdot }}^2 \, \Bigg ]^{1/2}

    The dynamic range of RMS sensitivities can span many orders of magnitude. When computing sensitivity
    weights, thresholding is generally applied to set a minimum value.

    Thresholding
    ^^^^^^^^^^^^

    If **global** thresholding is applied, we add a constant :math:`\tau` to the RMS sensitivities:

    .. math::
        \mathbf{\tilde{s}} = \mathbf{s} + \tau

    In the case of **percentile** thresholding, we let :math:`s_{\%}` represent a given percentile.
    Thresholding to set a minimum value is applied as follows:

    .. math::
        \tilde{s}_j = \begin{cases}
        s_j \;\; for \;\; s_j \geq s_{\%} \\
        s_{\%} \;\; for \;\; s_j < s_{\%}
        \end{cases}

    If **absolute** thresholding is applied, we define :math:`\eta` as a fractional percent.
    In this case, thresholding is applied as follows:

    .. math::
        \tilde{s}_j = \begin{cases}
        s_j \;\; for \;\; s_j \geq \eta s_{max} \\
        \eta s_{max} \;\; for \;\; s_j < \eta s_{max}
        \end{cases}
    """

    def __init__(
        self,
        every_iteration=False,
        threshold_value=1e-12,
        threshold_method="amplitude",
        normalization_method="maximum",
        **kwargs,
    ):
        # Raise errors on deprecated arguments
        if (key := "everyIter") in kwargs.keys():
            raise TypeError(
                f"'{key}' property has been removed. Please use 'every_iteration'.",
            )
        if (key := "threshold") in kwargs.keys():
            raise TypeError(
                f"'{key}' property has been removed. Please use 'threshold_value'.",
            )
        if (key := "normalization") in kwargs.keys():
            raise TypeError(
                f"'{key}' property has been removed. "
                "Please define normalization using 'normalization_method'.",
            )

        super().__init__(**kwargs)

        self.every_iteration = every_iteration
        self.threshold_value = threshold_value
        self.threshold_method = threshold_method
        self.normalization_method = normalization_method

    @property
    def every_iteration(self):
        """Update sensitivity weights when model is updated.

        When ``True``, update sensitivity weighting at every model update; non-linear problems.
        When ``False``, create sensitivity weights for starting model only; linear problems.

        Returns
        -------
        bool
        """
        return self._every_iteration

    @every_iteration.setter
    def every_iteration(self, value):
        self._every_iteration = validate_type("every_iteration", value, bool)

    everyIter = deprecate_property(
        every_iteration,
        "everyIter",
        "every_iteration",
        removal_version="0.20.0",
        error=True,
    )

    @property
    def threshold_value(self):
        """Threshold value used to set minimum weighting value.

        The way thresholding is applied to the weighting model depends on the
        `threshold_method` property. The choices for `threshold_method` are:

            - global:
                `threshold_value` is added to the cell weights prior to normalization; must be greater than 0.
            - percentile:
                `threshold_value` is a percentile cutoff; must be between 0 and 100
            - amplitude:
                `threshold_value` is the fractional percent of the largest value; must be between 0 and 1


        Returns
        -------
        float
        """
        return self._threshold_value

    @threshold_value.setter
    def threshold_value(self, value):
        self._threshold_value = validate_float("threshold_value", value, min_val=0.0)

    threshold = deprecate_property(
        threshold_value,
        "threshold",
        "threshold_value",
        removal_version="0.20.0",
        error=True,
    )

    @property
    def threshold_method(self):
        """Threshold method for how `threshold_value` is applied:

            - global:
                `threshold_value` is added to the cell weights prior to normalization; must be greater than 0.
            - percentile:
                the smallest root-mean squared sensitivity is set using percentile threshold; must be between 0 and 100
            - amplitude:
                the smallest root-mean squared sensitivity is a fractional percent of the largest value; must be between 0 and 1


        Returns
        -------
        str
        """
        return self._threshold_method

    @threshold_method.setter
    def threshold_method(self, value):
        self._threshold_method = validate_string(
            "threshold_method", value, string_list=["global", "percentile", "amplitude"]
        )

    @property
    def normalization_method(self):
        """Normalization method applied to sensitivity weights.

        Options are:

            - ``None``
                normalization is not applied
            - maximum:
                sensitivity weights are normalized by the largest value such that the largest weight is equal to 1.
            - minimum:
                sensitivity weights are normalized by the smallest value, after thresholding, such that the smallest weights are equal to 1.

        Returns
        -------
        None, str
        """
        return self._normalization_method

    @normalization_method.setter
    def normalization_method(self, value):
        if value is None:
            self._normalization_method = value
        else:
            self._normalization_method = validate_string(
                "normalization_method", value, string_list=["minimum", "maximum"]
            )

    normalization = deprecate_property(
        normalization_method,
        "normalization",
        "normalization_method",
        removal_version="0.20.0",
        error=True,
    )

    def initialize(self):
        """Compute sensitivity weights upon starting the inversion."""
        for reg in self.reg.objfcts:
            if not isinstance(reg.mapping, (IdentityMap, Wires)):
                raise TypeError(
                    f"Mapping for the regularization must be of type {IdentityMap} or {Wires}. "
                    + f"Input mapping of type {type(reg.mapping)}."
                )

        self.update()

    def endIter(self):
        """Execute end of iteration."""

        if self.every_iteration:
            self.update()

    def update(self):
        """Update sensitivity weights"""

        jtj_diag = np.zeros_like(self.invProb.model)
        m = self.invProb.model

        for sim, dmisfit in zip(self.simulation, self.dmisfit.objfcts):
            if getattr(sim, "getJtJdiag", None) is None:
                if getattr(sim, "getJ", None) is None:
                    raise AttributeError(
                        "Simulation does not have a getJ attribute."
                        + "Cannot form the sensitivity explicitly"
                    )
                jtj_diag += mkvc(np.sum((dmisfit.W * sim.getJ(m)) ** 2.0, axis=0))
            else:
                jtj_diag += sim.getJtJdiag(m, W=dmisfit.W)

        # Compute and sum root-mean squared sensitivities for all objective functions
        wr = np.zeros_like(self.invProb.model)
        for reg in self.reg.objfcts:
            if isinstance(reg, BaseSimilarityMeasure):
                continue

            mesh = reg.regularization_mesh
            n_cells = mesh.nC
            mapped_jtj_diag = reg.mapping * jtj_diag
            # reshape the mapped, so you can divide by volume
            # (let's say it was a vector or anisotropic model)
            mapped_jtj_diag = mapped_jtj_diag.reshape((n_cells, -1), order="F")
            wr_temp = mapped_jtj_diag / reg.regularization_mesh.vol[:, None] ** 2.0
            wr_temp = wr_temp.reshape(-1, order="F")

            wr += reg.mapping.deriv(self.invProb.model).T * wr_temp

        wr **= 0.5

        # Apply thresholding
        if self.threshold_method == "global":
            wr += self.threshold_value
        elif self.threshold_method == "percentile":
            wr = np.clip(
                wr, a_min=np.percentile(wr, self.threshold_value), a_max=np.inf
            )
        else:
            wr = np.clip(wr, a_min=self.threshold_value * wr.max(), a_max=np.inf)

        # Apply normalization
        if self.normalization_method == "maximum":
            wr /= wr.max()
        elif self.normalization_method == "minimum":
            wr /= wr.min()

        # Add sensitivity weighting to all model objective functions
        for reg in self.reg.objfcts:
            if not isinstance(reg, BaseSimilarityMeasure):
                sub_regs = getattr(reg, "objfcts", [reg])
                for sub_reg in sub_regs:
                    sub_reg.set_weights(sensitivity=sub_reg.mapping * wr)

    def validate(self, directiveList):
        """Validate directive against directives list.

        The ``UpdateSensitivityWeights`` directive impacts the regularization by applying
        cell weights. As a result, its place in the :class:`DirectivesList` must be
        before any directives which update the preconditioner for the inverse problem
        (i.e. :class:`UpdatePreconditioner`), and must be before any directives that
        estimate the starting trade-off parameter (i.e. :class:`EstimateBeta_ByEig`
        and :class:`EstimateBetaMaxDerivative`).


        Returns
        -------
        bool
            Returns ``True`` if validation passes. Otherwise, an error is thrown.
        """
        # check if a beta estimator is in the list after setting the weights
        dList = directiveList.dList
        self_ind = dList.index(self)

        beta_estimator_ind = [isinstance(d, BaseBetaEstimator) for d in dList]
        lin_precond_ind = [isinstance(d, UpdatePreconditioner) for d in dList]

        if any(beta_estimator_ind):
            assert beta_estimator_ind.index(True) > self_ind, (
                "The directive for setting intial beta must be after UpdateSensitivityWeights "
                "in the directiveList"
            )

        if any(lin_precond_ind):
            assert lin_precond_ind.index(True) > self_ind, (
                "The directive 'UpdatePreconditioner' must be after UpdateSensitivityWeights "
                "in the directiveList"
            )

        return True


class ProjectSphericalBounds(InversionDirective):
    r"""
    Trick for spherical coordinate system.
    Project :math:`\theta` and :math:`\phi` angles back to :math:`[-\pi,\pi]`
    using back and forth conversion.
    spherical->cartesian->spherical
    """

    def initialize(self):
        x = self.invProb.model
        # Convert to cartesian than back to avoid over rotation
        nC = int(len(x) / 3)

        xyz = spherical2cartesian(x.reshape((nC, 3), order="F"))
        m = cartesian2spherical(xyz.reshape((nC, 3), order="F"))

        self.invProb.model = m

        for sim in self.simulation:
            sim.model = m

        self.opt.xc = m

    def endIter(self):
        x = self.invProb.model
        nC = int(len(x) / 3)

        # Convert to cartesian than back to avoid over rotation
        xyz = spherical2cartesian(x.reshape((nC, 3), order="F"))
        m = cartesian2spherical(xyz.reshape((nC, 3), order="F"))

        self.invProb.model = m

        phi_m_last = []
        for reg in self.reg.objfcts:
            reg.model = self.invProb.model
            phi_m_last += [reg(self.invProb.model)]

        self.invProb.phi_m_last = phi_m_last

        for sim in self.simulation:
            sim.model = m

        self.opt.xc = m<|MERGE_RESOLUTION|>--- conflicted
+++ resolved
@@ -1,9 +1,5 @@
-<<<<<<< HEAD
-from __future__ import annotations
-
-=======
 from __future__ import annotations  # needed to use type operands in Python 3.8
->>>>>>> 079d870a
+
 import numpy as np
 import matplotlib.pyplot as plt
 import warnings
