import pytest
from scipy.constants import mu_0
import numpy as np
from discretize import TensorMesh
from simpeg.electromagnetics import natural_source as nsem
from simpeg.utils import model_builder, mkvc
from simpeg import maps

REL_TOLERANCE_TEST_1 = 0.05
ABS_TOLERANCE_TEST_1 = 1e-8

REL_TOLERANCE_TEST_2 = 0.02
ABS_TOLERANCE_TEST_2 = 1e-8


@pytest.fixture
def mesh():
    # Mesh for testing
    return TensorMesh(
        [
            [(250, 10, -1.5), (250.0, 8), (250, 10, 1.5)],
            [(250, 10, -1.5), (250.0, 8), (250, 10, 1.5)],
            [(250, 10, -1.5), (250.0, 8), (250, 10, 1.5)],
        ],
        "CCC",
    )


@pytest.fixture
def mapping(mesh):
    return maps.IdentityMap(mesh)


def get_model(mesh, model_type):
    # Model used for testing

    if model_type == "halfspace":
        model = 1e-8 * np.ones(mesh.nC)
        model[mesh.cell_centers[:, 2] < 0.0] = 1e-2

    elif model_type == "layer":
        model = 1e-8 * np.ones(mesh.nC)
        model[mesh.cell_centers[:, 2] < 0.0] = 1e-2
        model[mesh.cell_centers[:, 2] < -3000.0] = 1e-1

    elif model_type == "block":
        model = 1e-8 * np.ones(mesh.nC)
        model[mesh.cell_centers[:, 2] < 0.0] = 1e-2

        ind_block = model_builder.get_indices_block(
            np.array([-500, -500, -1000]),
            np.array([500, 500, -500]),
            mesh.cell_centers,
        )
        model[ind_block] = 1e-1

    elif model_type == "1d":
        model = 1e-8 * np.ones(len(mesh.h[2]))
        model[mesh.cell_centers_z < 0.0] = 1e-2

    return model


@pytest.fixture
def locations():
    # Receiver locations
    elevation = 0.0
    rx_x, rx_y = np.meshgrid(np.arange(-300, 301, 200), np.arange(-300, 301, 200))
    return np.hstack(
        (mkvc(rx_x, 2), mkvc(rx_y, 2), elevation + np.zeros((np.prod(rx_x.shape), 1)))
    )


@pytest.fixture
def frequencies():
    # Frequencies being evaluated
    return [1e-1, 5e-1]


def get_survey(source_type, locations, frequencies, survey_type, component):
    source_list = []

    for f in frequencies:
        # MT data types (Zxx, Zxy, Zyx, Zyy)
        if survey_type == "impedance":
            if component == "phase":
                orientations = ["xy", "yx"]  # off-diagonal only!!!
            else:
                orientations = ["xx", "xy", "yx", "yy"]
            rx_list = [
                nsem.receivers.Impedance(
                    locations_e=locations,
                    locations_h=locations,
                    orientation=ij,
                    component=component,
                )
                for ij in orientations
            ]

        # ZTEM data types (Txx, Tyx, Tzx, Txy, Tyy, Tzy)
        elif survey_type == "tipper":
            rx_list = [
                nsem.receivers.Tipper(
                    locations_h=locations,
                    locations_base=locations,
                    orientation=ij,
                    component=component,
                )
                for ij in ["xx", "yx", "zx", "xy", "yy", "zy"]
            ]

        # Admittance data types (Yxx, Yyx, Yzx, Yxy, Yyy, Yzy)
        elif survey_type == "admittance":
            rx_list = [
                nsem.receivers.Admittance(
                    locations_e=locations,
                    locations_h=locations + np.c_[0, 0, 100],
                    orientation=ij,
                    component=component,
                )
                for ij in ["xx", "yx", "zx", "xy", "yy", "zy"]
            ]

        elif survey_type == "apparent_conductivity":
<<<<<<< HEAD
            rx_list = [
                nsem.receivers.ApparentConductivity(
                    locations_e=locations,
                    locations_h=locations + np.c_[0.0, 0.0, 10.0],
                )
            ]
=======
            rx_list = [nsem.receivers.ApparentConductivity(locations)]
>>>>>>> aa6394f4

        if source_type == "primary_secondary":
            source_list.append(nsem.sources.PlanewaveXYPrimary(rx_list, f))
        else:
            source_list.append(nsem.sources.FictitiousSource3D(rx_list, f))

    return nsem.survey.Survey(source_list)


def get_analytic_halfspace_solution(sigma, f, survey_type, component):
    # MT data types (Zxx, Zxy, Zyx, Zyy)
    if survey_type == "impedance":
        if component in ["real", "imag"]:
            ampl = np.sqrt(np.pi * f * mu_0 / sigma)
            return np.r_[0.0, -ampl, ampl, 0.0]
        elif component == "app_res":
            return np.r_[0.0, 1 / sigma, 1 / sigma, 0.0]
        elif component == "phase":
            return np.r_[-135.0, 45.0]  # off-diagonal only!

    # ZTEM data types (Txx, Tyx, Tzx, Txy, Tyy, Tzy)
    elif survey_type == "tipper":
        if component == "real":
            return np.r_[1.0, 0.0, 0.0, 0.0, 1.0, 0.0]
        else:
            return np.r_[0.0, 0.0, 0.0, 0.0, 0.0, 0.0]

    # Admittance data types (Yxx, Yyx, Yzx, Yxy, Yyy, Yzy)
    elif survey_type == "admittance":
        ampl = 0.5 * np.sqrt(sigma / (np.pi * f * mu_0))
        if component == "real":
            return np.r_[0.0, -ampl, 0.0, ampl, 0.0, 0.0]
        else:
            return np.r_[0.0, ampl, 0.0, -ampl, 0.0, 0.0]

    # MobileMT data type (app_cond)
    elif survey_type == "apparent_conductivity":
        return sigma


# Validate impedances, tippers and admittances against analytic
# solution for a halfspace.

CASES_LIST_HALFSPACE = [
    ("primary_secondary", "impedance", "real"),
    ("primary_secondary", "impedance", "imag"),
    ("primary_secondary", "impedance", "app_res"),
    ("primary_secondary", "impedance", "phase"),
    ("primary_secondary", "tipper", "real"),
    ("primary_secondary", "tipper", "imag"),
    ("primary_secondary", "admittance", "real"),
    ("primary_secondary", "admittance", "imag"),
    ("primary_secondary", "apparent_conductivity", None),
    ("fictitious_source", "impedance", "real"),
    ("fictitious_source", "impedance", "imag"),
    ("fictitious_source", "tipper", "real"),
    ("fictitious_source", "tipper", "imag"),
    ("fictitious_source", "admittance", "read"),
    ("fictitious_source", "admittance", "imag"),
    ("fictitious_source", "apparent_conductivity", None),
]


@pytest.mark.parametrize("source_type, survey_type, component", CASES_LIST_HALFSPACE)
def test_analytic_halfspace_solution(
    source_type, survey_type, component, frequencies, locations, mesh, mapping
):
    # Numerical solution
    survey = get_survey(source_type, locations, frequencies, survey_type, component)
    model_hs = get_model(mesh, "halfspace")  # 1e-2 halfspace
    if source_type == "primary_secondary":
        sim = nsem.simulation.Simulation3DPrimarySecondary(
            mesh, survey=survey, sigmaPrimary=model_hs, sigmaMap=mapping
        )
    else:
        sim = nsem.simulation.Simulation3DFictitiousSource(
            mesh, survey=survey, sigma_background=model_hs, sigmaMap=mapping
        )

    numeric_solution = sim.dpred(model_hs)

    # Analytic solution
    sigma_hs = 1e-2
    n_locations = np.shape(locations)[0]
    analytic_solution = np.hstack(
        [
            get_analytic_halfspace_solution(sigma_hs, f, survey_type, component)
            for f in frequencies
        ]
    )
    analytic_solution = np.repeat(analytic_solution, n_locations)

    # Error
    err = np.abs(
        (numeric_solution - analytic_solution)
        / (analytic_solution + ABS_TOLERANCE_TEST_1)
    )

    assert np.all(err < REL_TOLERANCE_TEST_1)


CASES_LIST_CROSSCHECK = [
    ("impedance", "real"),
    ("impedance", "imag"),
    ("tipper", "real"),
    ("tipper", "imag"),
    ("admittance", "real"),
    ("admittance", "imag"),
    ("apparent_conductivity", None),
]


# PRIMARY-SECONDARY DOESN'T SEEM TO WORK FOR THIS COARSE OF A MESH.
@pytest.mark.parametrize("survey_type, component", CASES_LIST_CROSSCHECK)
def test_simulation_3d_crosscheck(
    survey_type, component, frequencies, locations, mesh, mapping
):
    # Numerical solution
    # survey_ps = get_survey(
    #     "primary_secondary", locations, frequencies, survey_type, component
    # )
    survey_1d = get_survey(
        "fictitious_source", locations, frequencies, survey_type, component
    )
    survey_3d = get_survey(
        "fictitious_source", locations, frequencies, survey_type, component
    )

    model_block = get_model(mesh, "block")
    model_hs = get_model(mesh, "halfspace")
    model_1d = get_model(mesh, "1d")

    # sim_ps = nsem.simulation.Simulation3DPrimarySecondary(
    #     mesh, survey=survey_ps, sigmaPrimary=model_hs, sigmaMap=mapping
    # )
    sim_1d = nsem.simulation.Simulation3DFictitiousSource(
        mesh, survey=survey_1d, sigma_background=model_1d, sigmaMap=mapping
    )
    sim_3d = nsem.simulation.Simulation3DFictitiousSource(
        mesh, survey=survey_3d, sigma_background=model_hs, sigmaMap=mapping
    )

    # dpred_ps = sim_ps.dpred(model_block)
    dpred_1d = sim_1d.dpred(model_block)
    dpred_3d = sim_3d.dpred(model_block)

    # print(np.c_[dpred_ps, dpred_1d, dpred_3d])
    # print(np.c_[dpred_1d, dpred_3d])

    # Error
    # err_1 = np.abs((dpred_1d - dpred_ps) / (dpred_1d + ABS_TOLERANCE_TEST_2))
    err_2 = np.abs((dpred_1d - dpred_3d) / (dpred_1d + ABS_TOLERANCE_TEST_2))
    # print(np.c_[err_1, err_2])
    # print(err_2)

    # assert (np.all(err_1 < REL_TOLERANCE_TEST_2)) & (np.all(err_2 < REL_TOLERANCE_TEST_2))
    assert np.all(err_2 < REL_TOLERANCE_TEST_2)<|MERGE_RESOLUTION|>--- conflicted
+++ resolved
@@ -122,16 +122,7 @@
             ]
 
         elif survey_type == "apparent_conductivity":
-<<<<<<< HEAD
-            rx_list = [
-                nsem.receivers.ApparentConductivity(
-                    locations_e=locations,
-                    locations_h=locations + np.c_[0.0, 0.0, 10.0],
-                )
-            ]
-=======
             rx_list = [nsem.receivers.ApparentConductivity(locations)]
->>>>>>> aa6394f4
 
         if source_type == "primary_secondary":
             source_list.append(nsem.sources.PlanewaveXYPrimary(rx_list, f))
