from __future__ import print_function
import unittest
from SimPEG import Mesh, Problem, Fields, Survey, Utils
import numpy as np
import sys

np.random.seed(32)

if sys.version_info < (3,):
  zero_types = [0, 0.0, np.r_[0], long(0)]
else:
  zero_types = [0, 0.0, np.r_[0]]


class FieldsTest(unittest.TestCase):

    def setUp(self):
        mesh = Mesh.TensorMesh([np.ones(n)*5 for n in [10, 11, 12]],
                               [0, 0, -30])
        x = np.linspace(5, 10, 3)
        XYZ = Utils.ndgrid(x, x, np.r_[0.])
        srcLoc = np.r_[0., 0., 0.]
        rxList0 = Survey.BaseRx(XYZ, 'exi')
        Src0 = Survey.BaseSrc([rxList0], loc=srcLoc)
        rxList1 = Survey.BaseRx(XYZ, 'bxi')
        Src1 = Survey.BaseSrc([rxList1], loc=srcLoc)
        rxList2 = Survey.BaseRx(XYZ, 'bxi')
        Src2 = Survey.BaseSrc([rxList2], loc=srcLoc)
        rxList3 = Survey.BaseRx(XYZ, 'bxi')
        Src3 = Survey.BaseSrc([rxList3], loc=srcLoc)
        Src4 = Survey.BaseSrc([rxList0, rxList1, rxList2, rxList3], loc=srcLoc)
        srcList = [Src0, Src1, Src2, Src3, Src4]
        survey = Survey.BaseSurvey(srcList=srcList)
        self.D = Survey.Data(survey)
        self.F = Problem.Fields(mesh, survey, knownFields={'phi': 'CC',
                                                           'e': 'E', 'b': 'F'},
                                dtype={"phi": float, "e": complex,
                                       "b": complex})
        self.Src0 = Src0
        self.Src1 = Src1
        self.mesh = mesh
        self.XYZ = XYZ

    def test_contains(self):
        F = self.F
        nSrc = F.survey.nSrc
        self.assertTrue('b' not in F)
        self.assertTrue('e' not in F)
        e = np.random.rand(F.mesh.nE, nSrc)
        F[:, 'e'] = e
        self.assertTrue('b' not in F)
        self.assertTrue('e' in F)

    def test_overlappingFields(self):
        self.assertRaises(AssertionError, Problem.Fields, self.F.mesh,
                          self.F.survey, knownFields={'b': 'F'},
                          aliasFields={'b': ['b', (lambda F, b, ind: b)]})

    def test_SetGet(self):
        F = self.F
        nSrc = F.survey.nSrc
        e = (np.random.rand(F.mesh.nE, nSrc) +
             np.random.rand(F.mesh.nE, nSrc)*1j)
        F[:, 'e'] = e
        b = (np.random.rand(F.mesh.nF, nSrc) +
             np.random.rand(F.mesh.nF, nSrc)*1j)
        F[:, 'b'] = b

        self.assertTrue(np.all(F[:, 'e'] == e))
        self.assertTrue(np.all(F[:, 'b'] == b))
        F[:] = {'b': b, 'e': e}
        self.assertTrue(np.all(F[:, 'e'] == e))
        self.assertTrue(np.all(F[:, 'b'] == b))

        for s in zero_types:
            F[:, 'b'] = s
            self.assertTrue(np.all(F[:, 'b'] == b*0))

        b = np.random.rand(F.mesh.nF, 1)
<<<<<<< HEAD
=======
        print(type(self.Src0), 'here')
>>>>>>> 9a902195
        F[self.Src0, 'b'] = b
        self.assertTrue(np.all(F[self.Src0, 'b'] == b))

        b = np.random.rand(F.mesh.nF, 1)
        F[self.Src0, 'b'] = b
        self.assertTrue(np.all(F[self.Src0, 'b'] == b))

        phi = np.random.rand(F.mesh.nC, 2)
        F[[self.Src0, self.Src1], 'phi'] = phi
        self.assertTrue(np.all(F[[self.Src0, self.Src1], 'phi'] == phi))

        fdict = F[:, :]
        self.assertTrue(type(fdict) is dict)
        self.assertTrue(sorted([k for k in fdict]) == ['b', 'e', 'phi'])

        b = np.random.rand(F.mesh.nF, 2)
        F[[self.Src0, self.Src1], 'b'] = b
        self.assertTrue(F[self.Src0]['b'].shape == (F.mesh.nF, 1))
        self.assertTrue(F[self.Src0, 'b'].shape == (F.mesh.nF, 1))
        self.assertTrue(np.all(F[self.Src0, 'b'] == Utils.mkvc(b[:, 0], 2)))
        self.assertTrue(np.all(F[self.Src1, 'b'] == Utils.mkvc(b[:, 1], 2)))

    def test_assertions(self):
        freq = [self.Src0, self.Src1]
        bWrongSize = np.random.rand(self.F.mesh.nE, self.F.survey.nSrc)

        def fun(): self.F[freq, 'b'] = bWrongSize
        self.assertRaises(ValueError, fun)

        def fun(): self.F[-999.]
        self.assertRaises(KeyError, fun)

        def fun(): self.F['notRight']
        self.assertRaises(KeyError, fun)

        def fun(): self.F[freq, 'notThere']
        self.assertRaises(KeyError, fun)


class FieldsTest_Alias(unittest.TestCase):

    def setUp(self):
        mesh = Mesh.TensorMesh([np.ones(n)*5 for n in [10, 11, 12]],
                               [0, 0, -30])
        x = np.linspace(5, 10, 3)
        XYZ = Utils.ndgrid(x, x, np.r_[0.])
        srcLoc = np.r_[0, 0, 0.]
        rxList0 = Survey.BaseRx(XYZ, 'exi')
        Src0 = Survey.BaseSrc([rxList0], loc=srcLoc)
        rxList1 = Survey.BaseRx(XYZ, 'bxi')
        Src1 = Survey.BaseSrc([rxList1], loc=srcLoc)
        rxList2 = Survey.BaseRx(XYZ, 'bxi')
        Src2 = Survey.BaseSrc([rxList2], loc=srcLoc)
        rxList3 = Survey.BaseRx(XYZ, 'bxi')
        Src3 = Survey.BaseSrc([rxList3], loc=srcLoc)
        Src4 = Survey.BaseSrc([rxList0, rxList1, rxList2, rxList3], loc=srcLoc)
        srcList = [Src0, Src1, Src2, Src3, Src4]
        survey = Survey.BaseSurvey(srcList=srcList)
        self.F = Problem.Fields(mesh, survey, knownFields={'e': 'E'},
                                aliasFields={'b': ['e', 'F',
                                                   (lambda e, ind:
                                                    self.F.mesh.edgeCurl *
                                                    e)]})
        self.Src0 = Src0
        self.Src1 = Src1
        self.mesh = mesh
        self.XYZ = XYZ

    def test_contains(self):
        F = self.F
        nSrc = F.survey.nSrc
        self.assertTrue('b' not in F)
        self.assertTrue('e' not in F)
        e = np.random.rand(F.mesh.nE, nSrc)
        F[:, 'e'] = e
        self.assertTrue('b' in F)
        self.assertTrue('e' in F)

    def test_simpleAlias(self):
        F = self.F
        nSrc = F.survey.nSrc
        e = np.random.rand(F.mesh.nE, nSrc)
        F[:, 'e'] = e
        self.assertTrue(np.all(F[:, 'b'] == F.mesh.edgeCurl * e))

        e = np.random.rand(F.mesh.nE, 1)
        F[self.Src0, 'e'] = e
        self.assertTrue(np.all(F[self.Src0, 'b'] == F.mesh.edgeCurl * e))

        def f():
            F[self.Src0, 'b'] = F[self.Src0, 'b']
        self.assertRaises(KeyError, f)  # can't set a alias attr.

    def test_aliasFunction(self):
        def alias(e, ind):
            self.assertTrue(ind[0] is self.Src0)
            return self.F.mesh.edgeCurl * e
        F = Problem.Fields(self.F.mesh, self.F.survey, knownFields={'e': 'E'},
                           aliasFields={'b': ['e', 'F', alias]})
        e = np.random.rand(F.mesh.nE, 1)
        F[self.Src0, 'e'] = e
        F[self.Src0, 'b']

        def alias(e, ind):
            self.assertTrue(type(ind) is list)
            self.assertTrue(ind[0] is self.Src0)
            self.assertTrue(ind[1] is self.Src1)
            return self.F.mesh.edgeCurl * e

        F = Problem.Fields(self.F.mesh, self.F.survey, knownFields={'e': 'E'},
                           aliasFields={'b': ['e', 'F', alias]})
        e = np.random.rand(F.mesh.nE, 2)
        F[[self.Src0, self.Src1], 'e'] = e
        F[[self.Src0, self.Src1], 'b']


class FieldsTest_Time(unittest.TestCase):

    def setUp(self):
        mesh = Mesh.TensorMesh([np.ones(n)*5 for n in [10, 11, 12]],
                               [0, 0, -30])
        x = np.linspace(5, 10, 3)
        XYZ = Utils.ndgrid(x, x, np.r_[0.])
        srcLoc = np.r_[0, 0, 0.]
        rxList0 = Survey.BaseRx(XYZ, 'exi')
        Src0 = Survey.BaseSrc([rxList0], loc=srcLoc)
        rxList1 = Survey.BaseRx(XYZ, 'bxi')
        Src1 = Survey.BaseSrc([rxList1], loc=srcLoc)
        rxList2 = Survey.BaseRx(XYZ, 'bxi')
        Src2 = Survey.BaseSrc([rxList2], loc=srcLoc)
        rxList3 = Survey.BaseRx(XYZ, 'bxi')
        Src3 = Survey.BaseSrc([rxList3], loc=srcLoc)
        Src4 = Survey.BaseSrc([rxList0, rxList1, rxList2, rxList3], loc=srcLoc)
        srcList = [Src0, Src1, Src2, Src3, Src4]
        survey = Survey.BaseSurvey(srcList=srcList)
        prob = Problem.BaseTimeProblem(mesh, timeSteps=[(10., 3), (20., 2)])
        survey.pair(prob)
        self.F = Problem.TimeFields(mesh, survey, knownFields={'phi': 'CC',
                                                               'e': 'E',
                                                               'b': 'F'})
        self.Src0 = Src0
        self.Src1 = Src1
        self.mesh = mesh
        self.XYZ = XYZ

    def test_contains(self):
        F = self.F
        nSrc = F.survey.nSrc
        nT = F.survey.prob.nT + 1
        self.assertTrue('b' not in F)
        self.assertTrue('e' not in F)
        self.assertTrue('phi' not in F)
        e = np.random.rand(F.mesh.nE, nSrc, nT)
        F[:, 'e', :] = e
        self.assertTrue('e' in F)
        self.assertTrue('b' not in F)
        self.assertTrue('phi' not in F)

    def test_SetGet(self):
        F = self.F
        nSrc = F.survey.nSrc
        nT = F.survey.prob.nT + 1
        e = np.random.rand(F.mesh.nE, nSrc, nT)
        F[:, 'e'] = e
        b = np.random.rand(F.mesh.nF, nSrc, nT)
        F[:, 'b'] = b

        self.assertTrue(np.all(F[:, 'e'] == e))
        self.assertTrue(np.all(F[:, 'b'] == b))
        F[:] = {'b': b, 'e': e}
        self.assertTrue(np.all(F[:, 'e'] == e))
        self.assertTrue(np.all(F[:, 'b'] == b))

        for s in zero_types:
            F[:, 'b'] = s
            self.assertTrue(np.all(F[:, 'b'] == b*0))

        b = np.random.rand(F.mesh.nF, 1, nT)
        F[self.Src0, 'b'] = b
        self.assertTrue(np.all(F[self.Src0, 'b'] == b[:, 0, :]))

        b = np.random.rand(F.mesh.nF, 1, nT)
        F[self.Src0, 'b', 0] = b[:, :, 0]
        self.assertTrue(np.all(F[self.Src0, 'b', 0] == Utils.mkvc(b[:, 0, 0],
                                                                  2)))

        phi = np.random.rand(F.mesh.nC, 2, nT)
        F[[self.Src0, self.Src1], 'phi'] = phi
        self.assertTrue(np.all(F[[self.Src0, self.Src1], 'phi'] == phi))

        fdict = F[:]
        self.assertTrue(type(fdict) is dict)
        self.assertTrue(sorted([k for k in fdict]) == ['b', 'e', 'phi'])

        b = np.random.rand(F.mesh.nF, 2, nT)
        F[[self.Src0, self.Src1], 'b'] = b
        self.assertTrue(F[self.Src0]['b'].shape == (F.mesh.nF, nT))
        self.assertTrue(F[self.Src0, 'b'].shape == (F.mesh.nF, nT))
        self.assertTrue(np.all(F[self.Src0, 'b'] == b[:, 0, :]))
        self.assertTrue(np.all(F[self.Src1, 'b'] == b[:, 1, :]))
        self.assertTrue(np.all(F[self.Src0, 'b', 1] ==
                        Utils.mkvc(b[:, 0, 1], 2)))
        self.assertTrue(np.all(F[self.Src1, 'b', 1] ==
                        Utils.mkvc(b[:, 1, 1], 2)))
        self.assertTrue(np.all(F[self.Src0, 'b', 4] ==
                        Utils.mkvc(b[:, 0, 4], 2)))
        self.assertTrue(np.all(F[self.Src1, 'b', 4] ==
                        Utils.mkvc(b[:, 1, 4], 2)))

        b = np.random.rand(F.mesh.nF, 2, nT)
        F[[self.Src0, self.Src1], 'b', 0] = b[:, :, 0]

    def test_assertions(self):
        freq = [self.Src0, self.Src1]
        bWrongSize = np.random.rand(self.F.mesh.nE, self.F.survey.nSrc)

        def fun(): self.F[freq, 'b'] = bWrongSize
        self.assertRaises(ValueError, fun)

        def fun(): self.F[-999.]
        self.assertRaises(KeyError, fun)

        def fun(): self.F['notRight']
        self.assertRaises(KeyError, fun)

        def fun(): self.F[freq, 'notThere']
        self.assertRaises(KeyError, fun)


class FieldsTest_Time_Aliased(unittest.TestCase):

    def setUp(self):
        mesh = Mesh.TensorMesh([np.ones(n)*5 for n in [10, 11, 12]],
                               [0, 0, -30])
        x = np.linspace(5, 10, 3)
        XYZ = Utils.ndgrid(x, x, np.r_[0.])
        srcLoc = np.r_[0, 0, 0.]
        rxList0 = Survey.BaseRx(XYZ, 'exi')
        Src0 = Survey.BaseSrc([rxList0], loc=srcLoc)
        rxList1 = Survey.BaseRx(XYZ, 'bxi')
        Src1 = Survey.BaseSrc([rxList1], loc=srcLoc)
        rxList2 = Survey.BaseRx(XYZ, 'bxi')
        Src2 = Survey.BaseSrc([rxList2], loc=srcLoc)
        rxList3 = Survey.BaseRx(XYZ, 'bxi')
        Src3 = Survey.BaseSrc([rxList3], loc=srcLoc)
        Src4 = Survey.BaseSrc([rxList0, rxList1, rxList2, rxList3], loc=srcLoc)
        srcList = [Src0, Src1, Src2, Src3, Src4]
        survey = Survey.BaseSurvey(srcList=srcList)
        prob = Problem.BaseTimeProblem(mesh, timeSteps=[(10., 3), (20., 2)])
        survey.pair(prob)

        def alias(b, srcInd, timeInd):
            return self.F.mesh.edgeCurl.T * b + timeInd
        self.F = Problem.TimeFields(mesh, survey, knownFields={'b': 'F'},
                                    aliasFields={'e': ['b', 'E', alias]})
        self.Src0 = Src0
        self.Src1 = Src1
        self.mesh = mesh
        self.XYZ = XYZ

    def test_contains(self):
        F = self.F
        nSrc = F.survey.nSrc
        nT = F.survey.prob.nT + 1
        self.assertTrue('b' not in F)
        self.assertTrue('e' not in F)
        b = np.random.rand(F.mesh.nF, nSrc, nT)
        F[:, 'b', :] = b
        self.assertTrue('e' in F)
        self.assertTrue('b' in F)

    def test_simpleAlias(self):
        F = self.F
        nSrc = F.survey.nSrc
        nT = F.survey.prob.nT + 1
        b = np.random.rand(F.mesh.nF, nSrc, nT)
        F[:, 'b', :] = b
        self.assertTrue(np.all(F[:, 'e', 0] == F.mesh.edgeCurl.T * b[:, :, 0]))

        e = list(range(nT))
        for i in range(nT):
            e[i] = F.mesh.edgeCurl.T*b[:, :, i] + i
            e[i] = e[i][:, :, np.newaxis]
        e = np.concatenate(e, axis=2)
        self.assertTrue(np.all(F[:, 'e', :] == e))
        self.assertTrue(np.all(F[self.Src0, 'e', :] == e[:, 0, :]))
        self.assertTrue(np.all(F[self.Src1, 'e', :] == e[:, 1, :]))
        for t in range(nT):
            self.assertTrue(np.all(F[self.Src1, 'e', t] ==
                            Utils.mkvc(e[:, 1, t], 2)))

        b = np.random.rand(F.mesh.nF, nT)
        F[self.Src0, 'b', :] = b
        Cb = F.mesh.edgeCurl.T * b
        for i in range(Cb.shape[1]):
            Cb[:, i] += i
        self.assertTrue(np.all(F[self.Src0, 'e', :] == Cb))

        def f():
            F[self.Src0, 'e'] = F[self.Src0, 'e']
        self.assertRaises(KeyError, f)  # can't set a alias attr.

    def test_aliasFunction(self):
        nT = self.F.survey.prob.nT + 1
        count = [0]

        def alias(e, srcInd, timeInd):
            count[0] += 1
            self.assertTrue(srcInd[0] is self.Src0)
            return self.F.mesh.edgeCurl * e
        F = Problem.TimeFields(self.F.mesh, self.F.survey,
                               knownFields={'e': 'E'},
                               aliasFields={'b': ['e', 'F', alias]})
        e = np.random.rand(F.mesh.nE, 1, nT)
        F[self.Src0, 'e', :] = e
        F[self.Src0, 'b', :]
        # ensure that this is called for every time separately.
        self.assertTrue(count[0] == nT)
        e = np.random.rand(F.mesh.nE, 1, 1)
        F[self.Src0, 'e', 1] = e
        count[0] = 0
        F[self.Src0, 'b', 1]
        self.assertTrue(count[0] == 1)  # ensure that this is called only once.

        def alias(e, srcInd, timeInd):
            count[0] += 1
            self.assertTrue(type(srcInd) is list)
            self.assertTrue(srcInd[0] is self.Src0)
            self.assertTrue(srcInd[1] is self.Src1)
            return self.F.mesh.edgeCurl * e
        F = Problem.TimeFields(self.F.mesh, self.F.survey,
                               knownFields={'e': 'E'},
                               aliasFields={'b': ['e', 'F', alias]})
        e = np.random.rand(F.mesh.nE, 2, nT)
        F[[self.Src0, self.Src1], 'e', :] = e
        count[0] = 0
        F[[self.Src0, self.Src1], 'b', :]

        # ensure that this is called for every time separately.
        self.assertTrue(count[0] == nT)
        e = np.random.rand(F.mesh.nE, 2, 1)
        F[[self.Src0, self.Src1], 'e', 1] = e
        count[0] = 0
        F[[self.Src0, self.Src1], 'b', 1]
        self.assertTrue(count[0] == 1)  # ensure that this is called only once.


if __name__ == '__main__':
    unittest.main()<|MERGE_RESOLUTION|>--- conflicted
+++ resolved
@@ -77,10 +77,7 @@
             self.assertTrue(np.all(F[:, 'b'] == b*0))
 
         b = np.random.rand(F.mesh.nF, 1)
-<<<<<<< HEAD
-=======
         print(type(self.Src0), 'here')
->>>>>>> 9a902195
         F[self.Src0, 'b'] = b
         self.assertTrue(np.all(F[self.Src0, 'b'] == b))
 
